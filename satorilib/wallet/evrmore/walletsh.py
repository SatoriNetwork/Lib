--- conflicted
+++ resolved
@@ -4,11 +4,7 @@
 import random
 from typing import List, Tuple, Union
 from evrmore.wallet import CEvrmoreAddress, CEvrmoreSecret, P2SHEvrmoreAddress
-<<<<<<< HEAD
 from evrmore.core.script import CreateMultisigRedeemScript, OP_HASH160, OP_EQUAL, OP_EVR_ASSET, OP_DUP, OP_EQUALVERIFY, OP_CHECKSIG, OP_DROP
-=======
-from evrmore.core.script import CreateMultisigRedeemScript
->>>>>>> 3227bda8
 from evrmore.core import CMutableTxOut, CMutableTxIn, COutPoint, lx, CScript
 from evrmore.core.transaction import CMultiSigTransaction
 from satorilib.electrumx import Electrumx
@@ -64,32 +60,21 @@
             if not self.p2sh_address:
                 raise ValueError("P2SH address not generated yet.")
             all_utxos = self.electrumx.api.getUnspentCurrency(self.p2sh_address.to_scripthash(), extraParam=True)
-<<<<<<< HEAD
-            
+
             for utxo in all_utxos:
                 if utxo.get('asset') is None:
                     utxo['asset'] = 'EVR'
-            
-=======
->>>>>>> 3227bda8
+
             return [utxo for utxo in all_utxos if utxo['asset'] == asset]
         except Exception as e:
             logging.error(f"Error fetching UTXOs: {e}", exc_info=True)
             return []
 
-<<<<<<< HEAD
     def generate_sighash(self, tx: CMultiSigTransaction, input_index: int) -> bytes:
         """Generate the sighash for a transaction (for all participants)."""
         if not self.redeem_script:
             raise ValueError("Redeem script not set.")
         return tx.generate_sighash(self.redeem_script, input_index)
-=======
-    def generate_sighash(self, tx: CMultiSigTransaction) -> bytes:
-        """Generate the sighash for a transaction (for all participants)."""
-        if not self.redeem_script:
-            raise ValueError("Redeem script not set.")
-        return tx.generate_sighash(self.redeem_script)
->>>>>>> 3227bda8
 
     @staticmethod
     def sign_independently(tx: CMultiSigTransaction, private_key: CEvrmoreSecret, sighash: bytes) -> bytes:
@@ -100,17 +85,11 @@
             logging.error(f"Error signing transaction: {e}", exc_info=True)
             return b''
 
-<<<<<<< HEAD
+
     def apply_signatures(self, tx: CMultiSigTransaction, signatures_list: List[List[bytes]]) -> CMultiSigTransaction:
         """Apply multiple signatures to a multisig transaction."""
         try:
             tx.apply_multisig_signatures(signatures_list, self.redeem_script)
-=======
-    def apply_signatures(self, tx: CMultiSigTransaction, signatures: List[bytes]) -> CMultiSigTransaction:
-        """Apply multiple signatures to a multisig transaction."""
-        try:
-            tx.apply_multisig_signatures(signatures, self.redeem_script)
->>>>>>> 3227bda8
             return tx
         except Exception as e:
             logging.error(f"Error applying signatures: {e}", exc_info=True)
