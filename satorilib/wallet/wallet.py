from typing import Union
import os
import json
import joblib
import threading
from base64 import b64encode, b64decode
from random import randrange
import mnemonic
from decimal import Decimal
from satorilib import logging
from satorilib import config
from satorilib.utils import system
from satorilib.disk.utils import safetify
from satorilib.electrumx import Electrumx
from satorilib.wallet.concepts import authenticate
from satorilib.wallet.utils.transaction import TxUtils
from satorilib.wallet.utils.validate import Validate
from satorilib.wallet.concepts.balance import Balance
from satorilib.wallet.concepts.transaction import TransactionResult, TransactionFailure, TransactionStruct


class WalletBase():

    def __init__(self, entropy: Union[bytes, None] = None):
        self._entropy: Union[bytes, None] = entropy
        self._entropyStr:str = ''
        self._privateKeyObj = None
        self.privateKey:str = ''
        self.words:str  = ''
        self.publicKey: str = ''
        self.address: str = ''
        self.scripthash: str = ''

    @property
    def symbol(self) -> str:
        return 'wallet'

    def close(self) -> None:
        self._entropy = None
        self._entropyStr = ''
        self._privateKeyObj = None
        self.privateKey = ''
        self.words = ''

    def loadFromYaml(self, yaml: Union[dict, None] = None):
        yaml = yaml or {}
        self._entropy = yaml.get('entropy')
        if isinstance(self._entropy, bytes):
            self._entropyStr = b64encode(self._entropy).decode('utf-8')
        if isinstance(self._entropy, str):
            self._entropyStr = self._entropy
            self._entropy = b64decode(self._entropy)
        self.words = yaml.get('words', '')
        self.privateKey = yaml.get('privateKey', '')
        self.publicKey = yaml.get('publicKey', '')
        self.address = yaml.get(self.symbol, {}).get('address')
        self.scripthash = yaml.get('scripthash', '')
        self.generateObjects()

    def verify(self) -> bool:
        if self._entropy is None:
            return False
        _entropy = self._entropy
        _entropyStr = b64encode(_entropy).decode('utf-8')
        _privateKeyObj = self._generatePrivateKey()
        if _privateKeyObj is None:
            return False
        _addressObj = self._generateAddress(pub=_privateKeyObj.pub)
        words = self._generateWords()
        privateKey = str(_privateKeyObj)
        publicKey = _privateKeyObj.pub.hex()
        address = str(_addressObj)
        # file might not have the address listed...
        if self.address is None:
            self.address = address
        scripthash = self._generateScripthash(forAddress=address)
        return (
            _entropy == self._entropy and
            _entropyStr == self._entropyStr and
            words == self.words and
            privateKey == self.privateKey and
            publicKey == self.publicKey and
            address == self.address and
            scripthash == self.scripthash)

    def generateObjects(self):
        self._entropy = self._entropy or WalletBase.generateEntropy()
        self._entropyStr = b64encode(self._entropy).decode('utf-8')
        self._privateKeyObj = self._generatePrivateKey()
        self._addressObj = self._generateAddress()

    def generate(self):
        self.generateObjects()
        self.words = self.words or self._generateWords()
        if self._privateKeyObj is None:
            return False
        self.privateKey = self.privateKey or str(self._privateKeyObj)
        self.publicKey = self.publicKey or self._privateKeyObj.pub.hex()
        self.address = self.address or str(self._addressObj)
        self.scripthash = self.scripthash or self._generateScripthash()

    def _generateScripthash(self, forAddress: Union[str, None] = None):
        # possible shortcut:
        # self.scripthash = '76a914' + [s for s in self._addressObj.to_scriptPubKey().raw_iter()][2][1].hex() + '88ac'
        from base58 import b58decode_check
        from binascii import hexlify
        from hashlib import sha256
        import codecs
        OP_DUP = b'76'
        OP_HASH160 = b'a9'
        BYTES_TO_PUSH = b'14'
        OP_EQUALVERIFY = b'88'
        OP_CHECKSIG = b'ac'
        def dataToPush(address): return hexlify(b58decode_check(address)[1:])
        def sigScriptRaw(address): return b''.join(
            (OP_DUP, OP_HASH160, BYTES_TO_PUSH, dataToPush(address), OP_EQUALVERIFY, OP_CHECKSIG))
        def scripthash(address): return sha256(codecs.decode(
            sigScriptRaw(address), 'hex_codec')).digest()[::-1].hex()
        return scripthash(forAddress or self.address)

    @staticmethod
    def generateEntropy() -> bytes:
        # return m.to_entropy(m.generate())
        # return b64encode(x.to_seed(x.generate(strength=128))).decode('utf-8')
        return os.urandom(32)

    def _generateWords(self):
        return mnemonic.Mnemonic('english').to_mnemonic(self._entropy or b'')

    def _generatePrivateKey(self):
        ''' returns a private key object '''

    def _generateAddress(self, pub=None):
        ''' returns an address object '''

    def _generateScriptPubKeyFromAddress(self, address: str):
        ''' returns CScript object from address '''

class Wallet(WalletBase):

    @staticmethod
    def openSafely(
        supposedDict: Union[dict, None],
        key: str,
        default: Union[str, int, dict, list, None] = None,
    ):
        if not isinstance(supposedDict, dict):
            return default
        try:
            return supposedDict.get(key, default)
        except Exception as e:
            logging.error('openSafely err:', supposedDict, e)
            return default

    def __init__(
        self,
        walletPath: str,
        cachePath: Union[str, None] = None,
        reserve: float = .25,
        isTestnet: bool = False,
        password: Union[str, None] = None,
        watchAssets: Union[list[str], None] = None,
        skipSave: bool = False,
        pullFullTransactions: bool = True,
    ):
        if walletPath == cachePath:
            raise Exception('wallet and cache paths cannot be the same')
        super().__init__()
        self.skipSave = skipSave
        self.watchAssets = ['SATORI'] if watchAssets is None else watchAssets
        # at $100 SATORI this is 1 penny (for evr tx fee)
        self.mundoFee = 0.0001
        # at $100 SATORI this is 5 dollars (for eth gas fee)
        self.bridgeFee: float = 0.05
        self.bridgeAddress: str = 'EUqCW1WmT6a9Y6RBVhsxY1k4S135RPWCy7'  # TODO finish
        #self.burnAddress: str = 'ExxxxxxxxxxSatoriBridgeBurnAddress'  # valid?
        self.burnAddress: str = 'EL1BS6HmwY1KoeqBokKjUMcWbWsn5kamGv'
        self.isTestnet = isTestnet
        self.password = password
        self.walletPath = walletPath
        self.cachePath = cachePath or walletPath.replace('.yaml', '.cache.joblib')
        # maintain minimum amount of currency at all times to cover fees - server only
        self.reserveAmount = reserve
        self.reserve = TxUtils.asSats(reserve)
        self.stats = {}
        self.alias = None
        self.banner = None
        self.currency: Balance = Balance.empty('EVR')
        self.balance: Balance = Balance.empty('SATORI')
        self.divisibility = 0
        self.transactionHistory: list[dict] = []
        # TransactionStruct(*v)... {txid: (raw, vinVoutsTxs)}
        self._transactions: dict[str, tuple[dict, list[dict]]] = {}
        self.cache = {}
        self.transactions: list[TransactionStruct] = []
        self.assetTransactions = []
        self.electrumx: Electrumx = None # type: ignore
        self.unspentCurrency = None
        self.unspentAssets = None
        self.status = None
        self.pullFullTransactions = pullFullTransactions
        self.load()
        self.loadCache()

    def __call__(self):
        self.get()
        return self

    def __repr__(self):
        return (
            f'{self.chain}Wallet('
            f'\n  publicKey: {self.publicKey},'
            f'\n  privateKey: {self.privateKey},'
            f'\n  words: {self.words},'
            f'\n  address: {self.address},'
            f'\n  scripthash: {self.scripthash},'
            f'\n  currency: {self.currency},'
            f'\n  balance: {self.balance},'
            f'\n  stats: {self.stats},'
            f'\n  banner: {self.banner})')

    @property
    def chain(self) -> str:
        return ''

    @property
    def satoriOriginalTxHash(self) -> str:
        return ''

    @property
    def publicKeyBytes(self) -> bytes:
        return bytes.fromhex(self.publicKey or '')

    @property
    def isEncrypted(self) -> bool:
        return ' ' not in (self.words or '')

    @property
    def isDecrypted(self) -> bool:
        return not self.isEncrypted

    @property
    def networkByte(self) -> bytes:
        return (33).to_bytes(1, 'big') # evrmore by default


    ### Loading ################################################################

    def walletFileExists(self, path: Union[str, None] = None):
        return os.path.exists(path or self.walletPath)

    def cacheFileExists(self):
        return os.path.exists(self.cachePath)

    def load(self) -> bool:
        if not self.walletFileExists():
            self.generate()
            self.save()
            return self.load()
        self.yaml = config.get(self.walletPath)
        if self.yaml == False:
            return False
        self.yaml = self.decryptWallet(self.yaml)
        self.loadFromYaml(self.yaml)
        if self.isDecrypted and not super().verify():
            raise Exception('wallet or vault file corrupt')
        return True

    def close(self) -> None:
        self.password = None
        self.yaml = None
        super().close()

    def open(self, password: Union[str, None] = None) -> None:
        self.password = password
        self.load()

    def decryptWallet(self, encrypted: dict) -> dict:
        if isinstance(self.password, str):
            from satorilib import secret
            try:
                return secret.decryptMapValues(
                    encrypted=encrypted,
                    password=self.password,
                    keys=['entropy', 'privateKey', 'words',
                          # we used to encrypt these, but we don't anymore...
                          'address' if len(encrypted.get(self.symbol, {}).get(
                              'address', '')) > 34 else '',  # == 108 else '',
                          'scripthash' if len(encrypted.get(
                              'scripthash', '')) != 64 else '',  # == 152 else '',
                          'publicKey' if len(encrypted.get(
                              'publicKey', '')) != 66 else '',  # == 152 else '',
                          ])
            except Exception as _:
                return encrypted
        return encrypted

    def encryptWallet(self, content: dict) -> dict:
        if isinstance(self.password, str):
            from satorilib import secret
            try:
                return secret.encryptMapValues(
                    content=content,
                    password=self.password,
                    keys=['entropy', 'privateKey', 'words'])
            except Exception as _:
                return content
        return content

    def save(self, path: Union[str, None] = None) -> bool:
        path = path or self.walletPath
        safetify(path)
        if self.walletFileExists(path):
            return False
        config.put(
            data={
                **(
                    self.encryptWallet(content=self.yaml)
                    if hasattr(self, 'yaml') and isinstance(self.yaml, dict)
                    else {}),
                **self.encryptWallet(
                    content={
                        'entropy': self._entropyStr,
                        'words': self.words,
                        'privateKey': self.privateKey,
                    }),
                **{
                    'publicKey': self.publicKey,
                    'scripthash': self.scripthash,
                    self.symbol: {
                        'address': self.address,
                    }
                }
            },
            path=path)
        return True

    def loadCache(self) -> bool:

        def fromJoblib(cachePath: str) -> Union[None, dict]:
            try:
                if os.path.isfile(cachePath):
                    return joblib.load(cachePath)
                return None
            except Exception as e:
                logging.debug(f'unable to load wallet cache, creating a new one: {e}')
                if os.path.isfile(cachePath):
                    os.remove(cachePath)
                return None

        if self.skipSave:
            return False
        if not self.cacheFileExists():
            return False
        try:
            if self.cachePath.endswith('.joblib'):
                self.cache = fromJoblib(self.cachePath)
                if self.cache is None:
                    return False
                self.status = self.cache['status']
                self.unspentCurrency = self.cache['unspentCurrency']
                self.unspentAssets = self.cache['unspentAssets']
                self.transactions = self.cache['transactions']
                return self.status
            return False
        except Exception as e:
            logging.error(f'issue loading transaction cache, {e}')
            return False

    def saveCache(self):
        if self.skipSave:
            return False
        try:
            safetify(self.cachePath)
            if self.cachePath.endswith('.joblib'):
                safetify(self.cachePath)
                joblib.dump({
                    'status': self.status,
                    'unspentCurrency': self.unspentCurrency,
                    'unspentAssets': self.unspentAssets,
                    'transactions': self.transactions},
                    self.cachePath)
                return True
        except Exception as e:
            logging.error("wallet transactions saveCache error", e)

    ### Electrumx ##############################################################

    def connected(self) -> bool:
        if isinstance(self.electrumx, Electrumx):
            return self.electrumx.connected()
        return False

    def subscribeToScripthashActivity(self):

        def parseNotification(notification: dict) -> str:
            return notification.get('params',['scripthash', 'status'])[-1]

        def handleNotifiation(notification: dict):
            return updateStatus(parseNotification(notification))

        def handleResponse(status: str):
            return updateStatus(status)

        def updateStatus(status: str) -> bool:
            def thenSave():
                self.getUnspentSignatures()
                self.status = status
                self.saveCache()

            if self.status == status:
                return False
            self.getBalances()
            self.getUnspents()
            self.status = status
            self.getUnspentTransactions(threaded=True, then=thenSave)
            return True

        if self.electrumx.ensureConnected():
            return handleResponse(
                self.electrumx.api.subscribeScripthash(
                    scripthash=self.scripthash,
                    callback=handleNotifiation))

    def preSend(self) -> bool:
        if  (
            self.electrumx is None or (
                isinstance(self.electrumx, Electrumx) and
                not self.electrumx.connected())
        ):
            if self.electrumx.ensureConnected():
                return True
            self.stats = {'status': 'not connected'}
            self.divisibility = self.divisibility or 8
            self.banner = 'not connected'
            self.transactionHistory = self.transactionHistory or []
            self.unspentCurrency = self.unspentCurrency or []
            self.unspentAssets = self.unspentAssets or []
            self.currency = self.currency or 0
            self.balance = self.balance or 0
            return False
        return True

    def get(self, *args, **kwargs):
        ''' gets data from the blockchain, saves to attributes '''
        if not self.preSend():
            return
        self.getStats()
        self.getTransactionHistory()
        self.getBalances()

    def getStats(self):
        self.stats = self.electrumx.api.getStats()
        self.divisibility = Wallet.openSafely(self.stats, 'divisions', 8)
        self.divisibility = self.divisibility if self.divisibility is not None else 8
        self.banner = self.electrumx.api.getBanner()

    def getTransactionHistory(self):
        self.transactionHistory = self.electrumx.api.getTransactionHistory(
            scripthash=self.scripthash)

    def getBalances(self):
        self.balances = self.electrumx.api.getBalances(scripthash=self.scripthash)
        self.currency = Balance.fromBalances('EVR', self.balances or {})
        self.balance = Balance.fromBalances('SATORI', self.balances or {})

    def getReadyToSend(self, balance: bool = True, save: bool = True):
        if balance:
            self.getBalances()
        self.getUnspents()
        self.getUnspentTransactions(threaded=False)
        self.getUnspentSignatures()
        if save:
            self.saveCache()

    def getUnspents(self):
        self.unspentCurrency = self.electrumx.api.getUnspentCurrency(scripthash=self.scripthash)
        self.unspentCurrency = [
            x for x in self.unspentCurrency
            if x.get('asset') == None]
        self.unspentAssets = []
        if 'SATORI' in self.watchAssets:
            # never used:
            #self.balanceOnChain = self.electrumx.api.getBalance(scripthash=self.scripthash)
            #logging.debug('self.balanceOnChain', self.balanceOnChain)
            # mempool sends all unspent transactions in currency and assets so we have to filter them here:
            self.unspentAssets = self.electrumx.api.getUnspentAssets(scripthash=self.scripthash)
            self.unspentAssets = [
                x for x in self.unspentAssets
                if x.get('asset') != None]
            logging.debug('self.unspentAssets', self.unspentAssets)

    def deriveBalanceFromUnspents(self):
        ''' though I like the one source of truth we don't do this anymore '''
        for x in self.unspentCurrency:
            Wallet.openSafely(x, 'value', 0)
        self.currency = sum([
            x.get('value', 0)
            for x in self.unspentCurrency
            if x.get('asset') == None])
        self.currencyAmount = TxUtils.asAmount(self.currency or 0, 8)
        if 'SATORI' in self.watchAssets:
            self.balance = sum([
                x.get('value', 0)
                for x in self.unspentAssets
                if (x.get('name', x.get('asset')) == 'SATORI' and
                    x.get('value') > 0)])
            logging.debug('self.balance', self.balance)
            self.balance.amount = TxUtils.asAmount(
                self.balance or 0,
                self.divisibility)

    def getUnspentTransactions(self, threaded: bool = True, then: callable = None):

        def run():
            transactionIds = {tx.txid for tx in self.transactions}
            txids = [uc['tx_hash'] for uc in self.unspentCurrency] + [ua['tx_hash'] for ua in self.unspentAssets]
            for txid in txids:
                if txid not in transactionIds:
                    raw = self.electrumx.api.getTransaction(txid)
                    logging.debug('pulling transaction:', txid, color='blue')
                    if raw is not None:
                        self.transactions.append(TransactionStruct(
                            raw=raw,
                            vinVoutsTxids=[
                                vin.get('txid', '')
                                for vin in raw.get('vin', {})
                                if vin.get('txid', '') != '']))
            if callable(then):
                then()

        if threaded:
            self.getUnspentTransactionsThread = threading.Thread(
                target=run, daemon=True)
            self.getUnspentTransactionsThread.start()
        else:
            run()
            if callable(then):
                then()
        return True



    ### Functions ##############################################################

    def appendTransaction(self, txid):
        self.electrumx.ensureConnected()
        if txid not in self._transactions.keys():
            raw = self.electrumx.api.getTransaction(txid)
            if raw is not None:
                if self.pullFullTransactions:
                    txs = []
                    txIds = []
                    for vin in raw.get('vin', {}):
                        txId = vin.get('txid', '')
                        if txId == '':
                            continue
                        txIds.append(txId)
                        txs.append(self.electrumx.api.getTransaction(txId))
                    transaction = TransactionStruct(
                        raw=raw,
                        vinVoutsTxids=txIds,
                        vinVoutsTxs=[t for t in txs if t is not None])
                    self.transactions.append(transaction)
                    self._transactions[txid] = transaction.export()
                    return transaction.export()
                else:
                    txs = []
                    txIds = []
                    for vin in raw.get('vin', {}):
                        txId = vin.get('txid', '')
                        if txId == '':
                            continue
                        txIds.append(txId)
                        # <--- don't get the inputs to the transaction here
                    transaction = TransactionStruct(
                        raw=raw,
                        vinVoutsTxids=txIds)
                    self.transactions.append(transaction)
        else:
            raw, txids, txs = self._transactions.get(txid, ({}, []))
            self.transactions.append(
                TransactionStruct(
                    raw=raw,
                    vinVoutsTxids=txids,
                    vinVoutsTxs=txs))

    def callTransactionHistory(self):
        def getTransactions(transactionHistory: dict) -> list:
            self.transactions = []
            if not isinstance(transactionHistory, list):
                return
            new_transactions = {}  # Collect new transactions here
            for tx in transactionHistory:
                txid = tx.get('tx_hash', '')
                new_tranaction = self.appendTransaction(txid)
                if new_tranaction is not None:
                    new_transactions[txid] = new_tranaction
            # why not save self._transactions to cache? because these are incremental.
            #self.saveCache(new_transactions)

        # self.getTransactionsThread = threading.Thread(
        #    target=getTransactions, args=(self.transactionHistory,), daemon=True)
        # self.getTransactionsThread.start()

    def setAlias(self, alias: Union[str, None] = None) -> None:
        self.alias = alias

    def hash160ToAddress(self, pubKeyHash: Union[str, bytes]) -> str:
        return TxUtils.hash160ToAddress(pubKeyHash, self.networkByte)

    def showStats(self):
        ''' returns a string of stats properly formatted '''
        def invertDivisibility(divisibility: int):
            return (16 + 1) % (divisibility + 8 + 1)

        divisions = self.stats.get('divisions', 8)
        circulatingCoins = TxUtils.asAmount(int(self.stats.get(
            'sats_in_circulation', 100000000000000)))
        # circulatingSats = self.stats.get(
        #    'sats_in_circulation', 100000000000000) / int('1' + ('0'*invertDivisibility(int(divisions))))
        # headTail = str(circulatingSats).split('.')
        # if headTail[1] == '0' or headTail[1] == '00000000':
        #    circulatingSats = f"{int(headTail[0]):,}"
        # else:
        #    circulatingSats = f"{int(headTail[0]):,}" + '.' + \
        #        f"{headTail[1][0:4]}" + '.' + f"{headTail[1][4:]}"
        return f'''
    Circulating Supply: {circulatingCoins}
    Decimal Points: {divisions}
    Reissuable: {self.stats.get('reissuable', False)}
    Issuing Transactions: {self.stats.get('source', {}).get('tx_hash', self.satoriOriginalTxHash)}
    '''

    def authPayload(self, asDict: bool = False, challenge: str = None) -> Union[str, dict]:
        payload = authenticate.authPayload(self, challenge)
        if asDict:
            return payload
        return json.dumps(payload)

    def registerPayload(self, asDict: bool = False, challenge: str = None) -> Union[str, dict]:
        payload = {
            **authenticate.authPayload(self, challenge),
            **system.devicePayload(asDict=True)}
        if asDict:
            return payload
        return json.dumps(payload)

    def sign(self, message: str):
        ''' signs a message with the private key '''

    def verify(self, message: str, sig: bytes, address: Union[str, None] = None) -> bool:
        ''' verifies a message with the public key '''

    ### Transaction Support ####################################################

    def getUnspentSignatures(self, force: bool = False) -> bool:
        '''
        we don't need to get the scriptPubKey every time we open the wallet,
        and it requires lots of calls for individual transactions.
        we just need them available when we're creating transactions.
        '''
        if 'SATORI' in self.watchAssets:
            unspents = [
                u for u in self.unspentCurrency + self.unspentAssets
                if 'scriptPubKey' not in u]
        else:
            unspents = [
                u for u in self.unspentCurrency
                if 'scriptPubKey' not in u]
        if not force and len(unspents) == 0:
            # already have them all
            return True

        try:
            # subscription is not necessary for this
            # make sure we're connected
            # if not hasattr(self, 'electrumx') or not self.electrumx.connected():
            #    self.connect()
            # self.get()

            # get transactions, save their scriptPubKey hex to the unspents
            for uc in self.unspentCurrency:
                if uc.get('scriptPubKey', None) is not None:
                    continue
                if len([tx for tx in self.transactions if tx.txid == uc['tx_hash']]) == 0:
                    new_transactions = {}  # Collect new transactions here
                    new_tranaction = self.appendTransaction(uc['tx_hash'])
                    if new_tranaction is not None:
                        new_transactions[uc['tx_hash']] = new_tranaction
                    #self.saveCache(new_transactions)
                tx = [tx for tx in self.transactions if tx.txid == uc['tx_hash']]
                if len(tx) > 0:
                    vout = [vout for vout in tx[0].raw.get(
                        'vout', []) if vout.get('n') == uc['tx_pos']]
                    if len(vout) > 0:
                        scriptPubKey = vout[0].get(
                            'scriptPubKey', {}).get('hex', None)
                        if scriptPubKey is not None:
                            uc['scriptPubKey'] = scriptPubKey
            if 'SATORI' in self.watchAssets:
                for ua in self.unspentAssets:
                    if ua.get('scriptPubKey', None) is not None:
                        continue
                    if len([tx for tx in self.transactions if tx.txid == ua['tx_hash']]) == 0:
                        new_transactions = {}  # Collect new transactions here
                        new_tranaction = self.appendTransaction(ua['tx_hash'])
                        if new_tranaction is not None:
                            new_transactions[ua['tx_hash']] = new_tranaction
                        #self.saveCache(new_transactions)
                    tx = [tx for tx in self.transactions if tx.txid == ua['tx_hash']]
                    if len(tx) > 0:
                        vout = [vout for vout in tx[0].raw.get(
                            'vout', []) if vout.get('n') == ua['tx_pos']]
                        if len(vout) > 0:
                            scriptPubKey = vout[0].get(
                                'scriptPubKey', {}).get('hex', None)
                            if scriptPubKey is not None:
                                ua['scriptPubKey'] = scriptPubKey
        except Exception as e:
            logging.warning(
                'unable to acquire signatures of unspent transactions, maybe unable to send', e, print=True)
            return False
        return True

    def getUnspentsFromHistory(self) -> tuple[list, list]:
        '''
            get unspents from transaction history
            I have to figure out what the VOUTs are myself -
            and I have to split them into lists of currency and Satori outputs
            get history, loop through all transactions, gather all vouts
            loop through all transactions again, remove the vouts that are referenced by vins
            loop through the remaining vouts which are the unspent vouts
            and throw the ones away that are assets but not satori,
            and save the others as currency or satori outputs
            self.transactionHistory structure: [{
                "height": 215008,
                "tx_hash": "f3e1bf48975b8d6060a9de8884296abb80be618dc00ae3cb2f6cee3085e09403"
            }]
            unspents structure: [{
                "tx_pos": 0,
                "value": 45318048,
                "tx_hash": "9f2c45a12db0144909b5db269415f7319179105982ac70ed80d76ea79d923ebf",
                "height": 437146 # optional
            }]
        '''

        for txRef in self.transactionHistory:
            txRef['tx_hash']

<<<<<<< HEAD
    def _checkSatoriValue(self, output: 'CMutableTxOut', amount: float) -> bool:
=======
    def _checkSatoriValue(self, output: 'CMutableTxOut', amount: float=None) -> bool:
>>>>>>> b2921780
        '''
        returns true if the output is a satori output of self.mundoFee
        '''

    def _gatherReservedCurrencyUnspent(self, exactSats: int = 0):
        unspentCurrency = [
            x for x in self.unspentCurrency if x.get('value') == exactSats]
        if len(unspentCurrency) == 0:
            return None
        return unspentCurrency[0]

    def _gatherOneCurrencyUnspent(self, atleastSats: int = 0, claimed: dict = None) -> tuple:
        claimed = claimed or {}
        for unspentCurrency in self.unspentCurrency:
            if (
                unspentCurrency.get('value') >= atleastSats and
                unspentCurrency.get('tx_hash') not in claimed.keys()
            ):
                return unspentCurrency, unspentCurrency.get('value'), len(self.unspentCurrency)
        return None, 0, 0

    def _gatherCurrencyUnspents(
        self,
        sats: int = 0,
        inputCount: int = 0,
        outputCount: int = 0,
        randomly: bool = False,
    ) -> tuple[list, int]:
        unspentCurrency = [
            x for x in self.unspentCurrency if x.get('value') > 0]
        unspentCurrency = sorted(unspentCurrency, key=lambda x: x['value'])
        haveCurrency = sum([x.get('value') for x in unspentCurrency])
        if (haveCurrency < sats + self.reserve):
            raise TransactionFailure(
                'tx: must retain a reserve of currency to cover fees')
        gatheredCurrencySats = 0
        gatheredCurrencyUnspents = []
        encounteredDust = False
        while (
            gatheredCurrencySats < sats + TxUtils.estimatedFee(
                inputCount=inputCount + len(gatheredCurrencyUnspents),
                outputCount=outputCount)
        ):
            if randomly:
                randomUnspent = unspentCurrency.pop(
                    randrange(len(unspentCurrency)))
                gatheredCurrencyUnspents.append(randomUnspent)
                gatheredCurrencySats += randomUnspent.get('value')
            else:
                try:
                    smallestUnspent = unspentCurrency.pop(0)
                    gatheredCurrencyUnspents.append(smallestUnspent)
                    gatheredCurrencySats += smallestUnspent.get('value')
                except IndexError as _:
                    # this usually happens when people have lots of dust.
                    encounteredDust = True
                    break
        if encounteredDust:
            unspentCurrency = gatheredCurrencyUnspents
            gatheredCurrencySats = 0
            gatheredCurrencyUnspents = []
            while (
                gatheredCurrencySats < sats + TxUtils.estimatedFee(
                    inputCount=inputCount + len(gatheredCurrencyUnspents),
                    outputCount=outputCount)
            ):
                if randomly:
                    randomUnspent = unspentCurrency.pop(
                        randrange(len(unspentCurrency)))
                    gatheredCurrencyUnspents.append(randomUnspent)
                    gatheredCurrencySats += randomUnspent.get('value')
                else:
                    try:
                        largestUnspent = unspentCurrency.pop()
                        gatheredCurrencyUnspents.append(largestUnspent)
                        gatheredCurrencySats += largestUnspent.get('value')
                    except IndexError as _:
                        # they simply do not have enough currency to send
                        # it might all be dust.
                        # at least we can still try to make the transaction...
                        break
        return (gatheredCurrencyUnspents, gatheredCurrencySats)

    def _gatherSatoriUnspents(
        self,
        sats: int,
        randomly: bool = False
    ) -> tuple[list, int]:
        unspentSatori = [x for x in self.unspentAssets if x.get(
            'name', x.get('asset')) == 'SATORI' and x.get('value') > 0]
        unspentSatori = sorted(unspentSatori, key=lambda x: x['value'])
        haveSatori = sum([x.get('value') for x in unspentSatori])
        if not (haveSatori >= sats > 0):
            logging.debug('not enough', haveSatori, sats, color='magenta')
            raise TransactionFailure('tx: not enough satori to send')
        # gather satori utxos at random
        gatheredSatoriSats = 0
        gatheredSatoriUnspents = []
        while gatheredSatoriSats < sats:
            if randomly:
                randomUnspent = unspentSatori.pop(
                    randrange(len(unspentSatori)))
                gatheredSatoriUnspents.append(randomUnspent)
                gatheredSatoriSats += randomUnspent.get('value')
            else:
                smallestUnspent = unspentSatori.pop(0)
                gatheredSatoriUnspents.append(smallestUnspent)
                gatheredSatoriSats += smallestUnspent.get('value')
        return (gatheredSatoriUnspents, gatheredSatoriSats)

    def _compileInputs(
        self,
        gatheredCurrencyUnspents: list = None,
        gatheredSatoriUnspents: list = None,
    ) -> tuple[list, list]:
        ''' compile inputs '''
        # see https://github.com/sphericale/python-evrmorelib/blob/master/examples/spend-p2pkh-txout.py

    def _compileSatoriOutputs(self, satsByAddress: dict[str, int] = None) -> list:
        ''' compile satori outputs'''
        # see https://github.com/sphericale/python-evrmorelib/blob/master/examples/spend-p2pkh-txout.py
        # vouts
        # how do I specify an asset output? this doesn't seem right for that:
        #         OP_DUP  OP_HASH160 3d5143a9336eaf44990a0b4249fcb823d70de52c OP_EQUALVERIFY OP_CHECKSIG OP_RVN_ASSET 0c72766e6f075341544f524921 75
        #         OP_DUP  OP_HASH160 3d5143a9336eaf44990a0b4249fcb823d70de52c OP_EQUALVERIFY OP_CHECKSIG 0c(OP_RVN_ASSET) 72766e(rvn) 74(t) 07(length) 5341544f524921(SATORI) 00e1f50500000000(padded little endian hex of 100000000) 75(drop)
        #         OP_DUP  OP_HASH160 3d5143a9336eaf44990a0b4249fcb823d70de52c OP_EQUALVERIFY OP_CHECKSIG 0c(OP_RVN_ASSET) 72766e(rvn) 74(t) 07(length) 5341544f524921(SATORI) 00e1f50500000000(padded little endian hex of 100000000) 75(drop)
        #         OP_DUP  OP_HASH160 3d5143a9336eaf44990a0b4249fcb823d70de52c OP_EQUALVERIFY OP_CHECKSIG 0c(OP_RVN_ASSET) 14(20 bytes length of asset information) 657672(evr) 74(t) 07(length of asset name) 5341544f524921(SATORI is asset name) 00e1f50500000000(padded little endian hex of 100000000) 75(drop)
        #         OP_DUP  OP_HASH160 3d5143a9336eaf44990a0b4249fcb823d70de52c OP_EQUALVERIFY OP_CHECKSIG 0c1465767274075341544f52492100e1f5050000000075
        # CScript([OP_DUP, OP_HASH160, Hash160(self.publicKey.encode()), OP_EQUALVERIFY, OP_CHECKSIG ])
        # CScript([OP_DUP, OP_HASH160, Hash160(self.publicKey.encode()), OP_EQUALVERIFY, OP_CHECKSIG OP_EVR_ASSET 0c ])
        #
        # for asset transfer...? perfect?
        #   >>> Hash160(CRavencoinAddress(address).to_scriptPubKey())
        #   b'\xc2\x0e\xdf\x8cG\xd7\x8d\xac\x052\x03\xddC<0\xdd\x00\x91\xd9\x19'
        #   >>> Hash160(CRavencoinAddress(address))
        #   b'!\x8d"6\xcf\xe8\xf6W4\x830\x85Y\x06\x01J\x82\xc4\x87p' <- looks like what we get with self.pubkey.encode()
        # https://ravencoin.org/assets/
        # https://rvn.cryptoscope.io/api/getrawtransaction/?txid=bae95f349f15effe42e75134ee7f4560f53462ddc19c47efdd03f85ef4ab8f40&decode=1
        #
        # todo: you could generalize this to send any asset. but not necessary.

    def _compileCurrencyOutputs(self, currencySats: int, address: str) -> list['CMutableTxOut']:
        ''' compile currency outputs'''

    def _compileSatoriChangeOutput(
        self,
        satoriSats: int = 0,
        gatheredSatoriSats: int = 0,
    ) -> 'CMutableTxOut':
        ''' compile satori change output '''

    def _compileCurrencyChangeOutput(
        self,
        currencySats: int = 0,
        gatheredCurrencySats: int = 0,
        inputCount: int = 0,
        outputCount: int = 0,
        scriptPubKey: 'CScript' = None,
        returnSats: bool = False,
    ) -> Union['CMutableTxOut', None, tuple['CMutableTxOut', int]]:
        ''' compile currency change output '''

    def _compileMemoOutput(self, memo: str) -> 'CMutableTxOut':
        '''
        compile op_return memo output
        for example:
            {"value":0,
            "n":0,
            "scriptPubKey":{"asm":"OP_RETURN 1869440365",
            "hex":"6a046d656d6f",
            "type":"nulldata"},
            "valueSat":0},
        '''

    def _createTransaction(self, txins: list, txinScripts: list, txouts: list) -> 'CMutableTransaction':
        ''' create transaction '''

    def _createPartialOriginatorSimple(self, txins: list, txinScripts: list, txouts: list) -> 'CMutableTransaction':
        ''' originate partial '''

    def _createPartialCompleterSimple(self, txins: list, txinScripts: list, tx: 'CMutableTransaction') -> 'CMutableTransaction':
        ''' complete partial '''

    def _txToHex(self, tx: 'CMutableTransaction') -> str:
        ''' serialize '''

    def _serialize(self, tx: 'CMutableTransaction') -> bytes:
        ''' serialize '''

    def _deserialize(self, serialTx: bytes) -> 'CMutableTransaction':
        ''' serialize '''

    def _broadcast(self, txHex: str) -> str:
        self.electrumx.ensureConnected()
        return self.electrumx.api.broadcast(txHex)

    ### Transactions ###########################################################

    # for server

    def satoriDistribution(self, amountByAddress: dict[str: float], memo: str=None) -> str:
        ''' creates a transaction with multiple SATORI asset recipients '''
        if len(amountByAddress) == 0 or len(amountByAddress) > 1000:
            raise TransactionFailure('too many or too few recipients')
        satsByAddress: dict[str: int] = {}
        for address, amount in amountByAddress.items():
            if (
                amount <= 0 or
                # not TxUtils.isAmountDivisibilityValid(
                #    amount=amount,
                #    divisibility=self.divisibility) or
                not Validate.address(address, self.symbol)
            ):
                logging.info('amount', amount, 'divisibility', self.divisibility, 'address', address, 'address valid:', Validate.address(address, self.symbol),
                             'TxUtils.isAmountDivisibilityValid(amount=amount,divisibility=self.divisibility)', TxUtils.isAmountDivisibilityValid(amount=amount, divisibility=self.divisibility), color='green')
                raise TransactionFailure('satoriDistribution bad params')
            satsByAddress[address] = TxUtils.roundSatsDownToDivisibility(
                sats=TxUtils.asSats(amount),
                divisibility=self.divisibility)
        memoCount = 0
        if memo is not None:
            memoCount = 1
        satoriSats = sum(satsByAddress.values())
        (
            gatheredSatoriUnspents,
            gatheredSatoriSats) = self._gatherSatoriUnspents(satoriSats)
        (
            gatheredCurrencyUnspents,
            gatheredCurrencySats) = self._gatherCurrencyUnspents(
                inputCount=len(gatheredSatoriUnspents),
                outputCount=len(satsByAddress) + 2 + memoCount)
        txins, txinScripts = self._compileInputs(
            gatheredCurrencyUnspents=gatheredCurrencyUnspents,
            gatheredSatoriUnspents=gatheredSatoriUnspents)
        satoriOuts = self._compileSatoriOutputs(satsByAddress)
        satoriChangeOut = self._compileSatoriChangeOutput(
            satoriSats=satoriSats,
            gatheredSatoriSats=gatheredSatoriSats)
        currencyChangeOut = self._compileCurrencyChangeOutput(
            gatheredCurrencySats=gatheredCurrencySats,
            inputCount=len(txins),
            outputCount=len(satsByAddress) + 2 + memoCount)  # satoriChange, currencyChange, memo
        memoOut = None
        if memo is not None:
            memoOut = self._compileMemoOutput(memo)
        tx = self._createTransaction(
            txins=txins,
            txinScripts=txinScripts,
            txouts=satoriOuts + [
                x for x in [satoriChangeOut, currencyChangeOut, memoOut]
                if x is not None])
        return self._broadcast(self._txToHex(tx))

    # for neuron
    def currencyTransaction(self, amount: float, address: str):
        ''' creates a transaction to just send rvn '''
        ''' unused, untested '''
        if (
            amount <= 0 or
            # not TxUtils.isAmountDivisibilityValid(
            #     amount=amount,
            #     divisibility=8) or
            not Validate.address(address, self.symbol)
        ):
            raise TransactionFailure('bad params for currencyTransaction')
        currencySats = TxUtils.roundSatsDownToDivisibility(
            sats=TxUtils.asSats(amount),
            divisibility=8)
        (
            gatheredCurrencyUnspents,
            gatheredCurrencySats) = self._gatherCurrencyUnspents(
                sats=currencySats,
                inputCount=0,
                outputCount=1)
        txins, txinScripts = self._compileInputs(
            gatheredCurrencyUnspents=gatheredCurrencyUnspents)
        currencyOuts = self._compileCurrencyOutputs(currencySats, address)
        currencyChangeOut = self._compileCurrencyChangeOutput(
            currencySats=currencySats,
            gatheredCurrencySats=gatheredCurrencySats,
            inputCount=len(txins),
            outputCount=2)
        tx = self._createTransaction(
            txins=txins,
            txinScripts=txinScripts,
            txouts=currencyOuts + [
                x for x in [currencyChangeOut]
                if x is not None])
        return self._broadcast(self._txToHex(tx))

    # for neuron
    def satoriTransaction(self, amount: float, address: str):
        ''' creates a transaction to send satori to one address '''
        if (
            amount <= 0 or
            # not TxUtils.isAmountDivisibilityValid(
            #    amount=amount,
            #    divisibility=self.divisibility) or
            not Validate.address(address, self.symbol)
        ):
            raise TransactionFailure('satoriTransaction bad params')
        satoriSats = TxUtils.roundSatsDownToDivisibility(
            sats=TxUtils.asSats(amount),
            divisibility=self.divisibility)
        (
            gatheredSatoriUnspents,
            gatheredSatoriSats) = self._gatherSatoriUnspents(satoriSats)
        # gather currency in anticipation of fee
        (
            gatheredCurrencyUnspents,
            gatheredCurrencySats) = self._gatherCurrencyUnspents(
                inputCount=len(gatheredSatoriUnspents),
                outputCount=3)
        txins, txinScripts = self._compileInputs(
            gatheredCurrencyUnspents=gatheredCurrencyUnspents,
            gatheredSatoriUnspents=gatheredSatoriUnspents)
        satoriOuts = self._compileSatoriOutputs({address: satoriSats})
        satoriChangeOut = self._compileSatoriChangeOutput(
            satoriSats=satoriSats,
            gatheredSatoriSats=gatheredSatoriSats)
        currencyChangeOut = self._compileCurrencyChangeOutput(
            gatheredCurrencySats=gatheredCurrencySats,
            inputCount=len(txins),
            outputCount=3)
        tx = self._createTransaction(
            txins=txins,
            txinScripts=txinScripts,
            txouts=satoriOuts + [
                x for x in [satoriChangeOut, currencyChangeOut]
                if x is not None])
        return self._broadcast(self._txToHex(tx))

    def satoriAndCurrencyTransaction(self, satoriAmount: float, currencyAmount: float, address: str):
        ''' creates a transaction to send satori and currency to one address '''
        ''' unused, untested '''
        if (
            satoriAmount <= 0 or
            currencyAmount <= 0 or
            # not TxUtils.isAmountDivisibilityValid(
            #    amount=satoriAmount,
            #    divisibility=self.divisibility) or
            # not TxUtils.isAmountDivisibilityValid(
            #    amount=currencyAmount,
            #    divisibility=8) or
            not Validate.address(address, self.symbol)
        ):
            raise TransactionFailure('satoriAndCurrencyTransaction bad params')
        satoriSats = TxUtils.roundSatsDownToDivisibility(
            sats=TxUtils.asSats(satoriAmount),
            divisibility=self.divisibility)
        currencySats = TxUtils.roundSatsDownToDivisibility(
            sats=TxUtils.asSats(currencyAmount),
            divisibility=8)
        (
            gatheredSatoriUnspents,
            gatheredSatoriSats) = self._gatherSatoriUnspents(satoriSats)
        (
            gatheredCurrencyUnspents,
            gatheredCurrencySats) = self._gatherCurrencyUnspents(
                sats=currencySats,
                inputCount=len(gatheredSatoriUnspents),
                outputCount=4)
        txins, txinScripts = self._compileInputs(
            gatheredCurrencyUnspents=gatheredCurrencyUnspents,
            gatheredSatoriUnspents=gatheredSatoriUnspents)
        satoriOuts = self._compileSatoriOutputs({address: satoriSats})
        currencyOuts = self._compileCurrencyOutputs(currencySats, address)
        satoriChangeOut = self._compileSatoriChangeOutput(
            satoriSats=satoriSats,
            gatheredSatoriSats=gatheredSatoriSats)
        currencyChangeOut = self._compileCurrencyChangeOutput(
            currencySats=currencySats,
            gatheredCurrencySats=gatheredCurrencySats,
            inputCount=(
                len(gatheredSatoriUnspents) +
                len(gatheredCurrencyUnspents)),
            outputCount=4)
        tx = self._createTransaction(
            txins=txins,
            txinScripts=txinScripts,
            txouts=(
                satoriOuts + currencyOuts + [
                    x for x in [satoriChangeOut, currencyChangeOut]
                    if x is not None]))
        return self._broadcast(self._txToHex(tx))

    # def satoriOnlyPartial(self, amount: int, address: str, pullFeeFromAmount: bool = False) -> str:
    #    '''
    #    if people do not have a balance of rvn, they can still send satori.
    #    they have to pay the fee in satori, so it's a higher fee, maybe twice
    #    as much on average as a normal transaction. this is because the
    #    variability of the satori price. So this function produces a partial
    #    transaction that can be sent to the server and the rest of the network
    #    to be completed. he who completes the transaction will pay the rvn fee
    #    and collect the satori fee. we will probably broadcast as a json object.
    #
    #    not completed! this generalized version needs to use SIGHASH_SINGLE
    #    which makes the transaction more complex as all inputs need to
    #    correspond to their output. see simple version for more details.
    #
    #    after having completed the simple version, I realized that the easy
    #    solution to the problem of using SIGHASH_SINGLE and needing to issue
    #    change is to simply add an additional input to be assigned to the
    #    change output (a good use of dust, actaully). The only edge case we'd
    #    need to handle is if the user has has no additional utxo to be used as
    #    and input. In that case you'd have to put the process on hold, create a
    #    separate transaction to send the user back to self in order to create
    #    the additional input. That would be a pain, but it is doable, and it
    #    would be a semi-rare case, and it would be a good use of dust, and it
    #    would allow for the general mutli-party-partial-transaction solution.
    #    '''
    #    if (
    #        amount <= 0 or
    #        not TxUtils.isAmountDivisibilityValid(
    #            amount=amount,
    #            divisibility=self.divisibility) or
    #        not Validate.address(address, self.symbol)
    #    ):
    #        raise TransactionFailure('satoriTransaction bad params')
    #    if pullFeeFromAmount:
    #        amount -= self.mundoFee
    #    satoriTotalSats = TxUtils.asSats(amount + self.mundoFee)
    #    satoriSats = TxUtils.asSats(amount)
    #    (
    #        gatheredSatoriUnspents,
    #        gatheredSatoriSats) = self._gatherSatoriUnspents(satoriTotalSats)
    #    txins, txinScripts = self._compileInputs(
    #        gatheredSatoriUnspents=gatheredSatoriUnspents)
    #    # partial transactions need to use Sighash Single so we need to create
    #    # ouputs 1-1 to inputs:
    #    satoriOuts = []
    #    outsAmount = 0
    #    change = 0
    #    for x in gatheredSatoriUnspents:
    #        logging.debug(x.get('value'), color='yellow')
    #        if TxUtils.asAmount(x.get('value'), self.divisibility) + outsAmount < amount:
    #            outAmount = x.get('value')
    #        else:
    #            outAmount = amount - outsAmount
    #            change += x.get('value') - outAmount
    #        outsAmount += outAmount
    #        if outAmount > 0:
    #            satoriOuts.append(
    #                self._compileSatoriOutputs({address: outAmount})[0])
    #    if change - self.mundoFee > 0:
    #        change -= self.mundoFee
    #    if change > 0:
    #        satoriOuts.append(self._compileSatoriOutputs(
    #            {self.address: change})[0])
    #    # needs more work
    #    # satoriOuts = self._compileSatoriOutputs({address: amount})
    #    satoriChangeOut = self._compileSatoriChangeOutput(
    #        satoriSats=satoriSats,
    #        gatheredSatoriSats=gatheredSatoriSats - TxUtils.asSats(self.mundoFee))
    #    tx = self._createPartialOriginator(
    #        txins=txins,
    #        txinScripts=txinScripts,
    #        txouts=satoriOuts + [
    #            x for x in [satoriChangeOut]
    #            if x is not None])
    #    return tx.serialize()
    #
    # def satoriOnlyCompleter(self, serialTx: bytes, address: str) -> str:
    #    '''
    #    a companion function to satoriOnlyTransaction which completes the
    #    transaction add in it's own address for the satori fee and injecting the
    #    necessary rvn inputs to cover the fee. address is the address claim
    #    satori fee address.
    #    '''
    #    tx = self._deserialize(serialTx)
    #    # add rvn fee input
    #    (
    #        gatheredCurrencyUnspents,
    #        gatheredCurrencySats) = self._gatherCurrencyUnspents(
    #            inputCount=len(tx.vin) + 2,  # fee input could potentially be 2
    #            outputCount=len(tx.vout) + 2)  # claim output, change output
    #    txins, txinScripts = self._compileInputs(
    #        gatheredCurrencyUnspents=gatheredCurrencyUnspents)
    #    # add return rvn change output to self
    #    currencyChangeOut = self._compileCurrencyChangeOutput(
    #        gatheredCurrencySats=gatheredCurrencySats,
    #        inputCount=len(tx.vin) + len(txins),
    #        outputCount=len(tx.vout) + 2)
    #    # add satori fee output to self
    #    satoriClaimOut = self._compileSatoriOutputs({address: self.mundoFee})
    #    # sign rvn fee inputs and complete the transaction
    #    tx = self._createTransaction(
    #        tx=tx,
    #        txins=txins,
    #        txinScripts=txinScripts,
    #        txouts=satoriClaimOut + [
    #            x for x in [currencyChangeOut]
    #            if x is not None])
    #    return self._broadcast(self._txToHex(tx))
    #    # return tx  # testing

    def satoriOnlyBridgePartialSimple(
        self,
        amount: int,
        ethAddress: str,
        pullFeeFromAmount: bool = False,
        feeSatsReserved: int = 0,
        completerAddress: str = None,
        changeAddress: str = None,
    ) -> tuple[str, int]:
        '''
        if people do not have a balance of rvn, they can still send satori.
        they have to pay the fee in satori. So this function produces a partial
        transaction that can be sent to the server and the rest of the network
        to be completed. he who completes the transaction will pay the rvn fee
        and collect the satori fee. we will probably broadcast as a json object.

        Because the Sighash_single is too complex this simple version was
        created which allows others (ie the server) to add inputs but not
        outputs. This makes it simple because we can add the output on our side
        and keep the rest of the code basically the same while using
        SIGHASH_ANYONECANPAY | SIGHASH_ALL

        dealing with the limitations of this signature we need to provide all
        outputs on our end, includeing the rvn fee output. so that needs to be
        an input to this function. Which means we have to call the server ask it
        to reserve an input for us and ask it how much that input is going to
        be, then include the Raven output change back to the server. Then when
        the server gets this transaction it will have to inspect it to verify
        that the last output is the raven fee change and that the second to last
        output is the Satori fee for itself.
        '''
        if completerAddress is None or changeAddress is None or feeSatsReserved == 0:
            raise TransactionFailure(
                'Satori Bridge Transaction bad params: need completer details')
        if amount <= 0:
            raise TransactionFailure(
                'Satori Bridge Transaction bad params: amount <= 0')
        if amount > 100:
            raise TransactionFailure(
                'Satori Bridge Transaction bad params: amount > 100')
        if not Validate.ethAddress(ethAddress):
            raise TransactionFailure(
                'Satori Bridge Transaction bad params: eth address')
        if isinstance(amount, Decimal):
            amount = float(amount)
        if self.balance.amount < amount + self.bridgeFee + self.mundoFee:
            raise TransactionFailure(
                f'Satori Bridge Transaction bad params: balance too low to pay for bridgeFee {self.balance.amount} < {amount} + {self.bridgeFee} + {self.mundoFee}')
        if pullFeeFromAmount:
            amount -= self.mundoFee
            amount -= self.bridgeFee
        mundoSatsFee = TxUtils.asSats(self.mundoFee)
        bridgeSatsFee = TxUtils.asSats(self.bridgeFee)
        satoriSats = TxUtils.roundSatsDownToDivisibility(
            sats=TxUtils.asSats(amount),
            divisibility=self.divisibility)
        satoriTotalSats = satoriSats + mundoSatsFee + bridgeSatsFee
        (
            gatheredSatoriUnspents,
            gatheredSatoriSats) = self._gatherSatoriUnspents(satoriTotalSats)
        txins, txinScripts = self._compileInputs(
            gatheredSatoriUnspents=gatheredSatoriUnspents)
        satoriOuts = self._compileSatoriOutputs({self.burnAddress: satoriSats})
        satoriChangeOut = self._compileSatoriChangeOutput(
            satoriSats=satoriSats + mundoSatsFee + bridgeSatsFee,
            gatheredSatoriSats=gatheredSatoriSats)
        # fee out to server
        mundoFeeOut = self._compileSatoriOutputs(
            {completerAddress: mundoSatsFee})[0]
        if mundoFeeOut is None:
            raise TransactionFailure('unable to generate mundo fee')
        # fee out to server
        bridgeFeeOut = self._compileSatoriOutputs(
            {self.bridgeAddress: bridgeSatsFee})[0]
        if bridgeFeeOut is None:
            raise TransactionFailure('unable to generate bridge fee')
        # change out to server
        currencyChangeOut, currencyChange = self._compileCurrencyChangeOutput(
            gatheredCurrencySats=feeSatsReserved,
            inputCount=len(gatheredSatoriUnspents),
            # len([mundoFeeOut, bridgeFeeOut, currencyChangeOut, memoOut]) +
            outputCount=len(satoriOuts) + 4 +
            (1 if satoriChangeOut is not None else 0),
            scriptPubKey=self._generateScriptPubKeyFromAddress(changeAddress),
            returnSats=True)
        if currencyChangeOut is None:
            raise TransactionFailure('unable to generate currency change')
        # logging.debug('txins', txins, color='magenta')
        # logging.debug('txinScripts', txinScripts, color='magenta')
        # logging.debug('satoriOuts', satoriOuts, color='magenta')
        # logging.debug('satoriChangeOut', satoriChangeOut, color='magenta')
        # logging.debug('mundoFeeOut', mundoFeeOut, color='magenta')
        # logging.debug('currencyChangeOut', currencyChangeOut, color='magenta')
        memoOut = self._compileMemoOutput(f'ethereum:{ethAddress}')
        tx = self._createPartialOriginatorSimple(
            txins=txins,
            txinScripts=txinScripts,
            txouts=satoriOuts + [
                x for x in [satoriChangeOut]
                if x is not None] + [mundoFeeOut, bridgeFeeOut, currencyChangeOut, memoOut])
        reportedFeeSats = feeSatsReserved - currencyChange
        # logging.debug('reportedFeeSats', reportedFeeSats, color='magenta')
        return tx.serialize(), reportedFeeSats

    def satoriOnlyPartialSimple(
        self,
        amount: int,
        address: str,
        pullFeeFromAmount: bool = False,
        feeSatsReserved: int = 0,
        completerAddress: str = None,
        changeAddress: str = None,
    ) -> tuple[str, int]:
        '''
        if people do not have a balance of evr, they can still send satori.
        they have to pay the fee in satori. So this function produces a partial
        transaction that can be sent to the server and the rest of the network
        to be completed. he who completes the transaction will pay the evr fee
        and collect the satori fee. we will probably broadcast as a json object.

        Because the Sighash_single is too complex this simple version was
        created which allows others (ie the server) to add inputs but not
        outputs. This makes it simple because we can add the output on our side
        and keep the rest of the code basically the same while using
        SIGHASH_ANYONECANPAY | SIGHASH_ALL

        dealing with the limitations of this signature we need to provide all
        outputs on our end, including the evr fee change output. so that needs
        to be an input to this function. Which means we have to call the server
        ask it to reserve an input for us and ask it how much that input is
        going to be, then include the evr output change back to the server. Then
        when the server gets this transaction it will have to inspect it to
        verify that the last output is the evr fee change and that the second to
        last output is the Satori fee for itself.
        '''
        if completerAddress is None or changeAddress is None or feeSatsReserved == 0:
            raise TransactionFailure('need completer details')
        if (
            amount <= 0 or
            # not TxUtils.isAmountDivisibilityValid(
            #    amount=amount,
            #    divisibility=self.divisibility) or
            not Validate.address(address, self.symbol)
        ):
            raise TransactionFailure('satoriTransaction bad params')
        if pullFeeFromAmount:
            amount -= self.mundoFee
        mundoFeeSats = TxUtils.asSats(self.mundoFee)
        satoriSats = TxUtils.roundSatsDownToDivisibility(
            sats=TxUtils.asSats(amount),
            divisibility=self.divisibility)
        satoriTotalSats = satoriSats + mundoFeeSats
        (
            gatheredSatoriUnspents,
            gatheredSatoriSats) = self._gatherSatoriUnspents(satoriTotalSats)
        txins, txinScripts = self._compileInputs(
            gatheredSatoriUnspents=gatheredSatoriUnspents)
        satoriOuts = self._compileSatoriOutputs({address: satoriSats})
        satoriChangeOut = self._compileSatoriChangeOutput(
            satoriSats=satoriSats,
            gatheredSatoriSats=gatheredSatoriSats - mundoFeeSats)
        # fee out to server
        mundoFeeOut = self._compileSatoriOutputs(
            {completerAddress: mundoFeeSats})[0]
        if mundoFeeOut is None:
            raise TransactionFailure('unable to generate mundo fee')
        # change out to server
        currencyChangeOut, currencyChange = self._compileCurrencyChangeOutput(
            gatheredCurrencySats=feeSatsReserved,
            inputCount=len(gatheredSatoriUnspents),
            # len([mundoFeeOut, currencyChange]) +
            outputCount=len(satoriOuts) + 2 +
            (1 if satoriChangeOut is not None else 0),
            scriptPubKey=self._generateScriptPubKeyFromAddress(changeAddress),
            returnSats=True)
        if currencyChangeOut is None:
            raise TransactionFailure('unable to generate currency change')
        # logging.debug('txins', txins, color='magenta')
        # logging.debug('txinScripts', txinScripts, color='magenta')
        # logging.debug('satoriOuts', satoriOuts, color='magenta')
        # logging.debug('satoriChangeOut', satoriChangeOut, color='magenta')
        # logging.debug('mundoFeeOut', mundoFeeOut, color='magenta')
        # logging.debug('currencyChangeOut', currencyChangeOut, color='magenta')
        tx = self._createPartialOriginatorSimple(
            txins=txins,
            txinScripts=txinScripts,
            txouts=satoriOuts + [
                x for x in [satoriChangeOut]
                if x is not None] + [mundoFeeOut, currencyChangeOut])
        reportedFeeSats = feeSatsReserved - currencyChange
        # logging.debug('reportedFeeSats', reportedFeeSats, color='magenta')
        # logging.debug('reportedFeeSats', reportedFeeSats, color='magenta')
        return tx.serialize(), reportedFeeSats

    def satoriOnlyCompleterSimple(
        self,
        serialTx: bytes,
        feeSatsReserved: int,
        reportedFeeSats: int,
        changeAddress: Union[str, None] = None,
        completerAddress: Union[str, None] = None,
        bridgeTransaction: bool = False,
    ) -> str:
        '''
        a companion function to satoriOnlyPartialSimple which completes the
        transaction by injecting the necessary rvn inputs to cover the fee.
        address is the address claim satori fee address.
        '''
        def _verifyFee():
            '''
            notice, currency change is guaranteed:
                reportedFeeSats < TxUtils.asSats(1)
                feeSatsReserved is greater than TxUtils.asSats(1)
            '''
            if bridgeTransaction:
                return (
                    reportedFeeSats < TxUtils.asSats(1) and
                    reportedFeeSats < feeSatsReserved and
                    tx.vout[-2].nValue == feeSatsReserved - reportedFeeSats)
            return (
                reportedFeeSats < TxUtils.asSats(1) and
                reportedFeeSats < feeSatsReserved and
                tx.vout[-1].nValue == feeSatsReserved - reportedFeeSats)

        def _verifyClaim():
            if bridgeTransaction:
                # [mundoFeeOut, bridgeFeeOut, currencyChangeOut, memoOut]
                bridgePaid = False
                mundoPaid = False
                for x in tx.vout:
                    if self._checkSatoriValue(x, self.bridgeFee):
                        bridgePaid = True
                    if self._checkSatoriValue(x, self.mundoFee):
                        mundoPaid = True
                return bridgePaid and mundoPaid
            # [mundoFeeOut, currencyChangeOut]
            mundoPaid = False
            for x in tx.vout:
                if self._checkSatoriValue(x, self.mundoFee):
                    mundoPaid = True
            return mundoPaid

        def _verifyClaimAddress():
            ''' verify the claim output goes to completerAddress '''
            if bridgeTransaction:
                for i, x in enumerate(tx.vout[-4].scriptPubKey):
                    if i == 2 and isinstance(x, bytes):
                        return completerAddress == self.hash160ToAddress(x)
                return False
            for i, x in enumerate(tx.vout[-2].scriptPubKey):
                if i == 2 and isinstance(x, bytes):
                    return completerAddress == self.hash160ToAddress(x)
            return False

        def _verifyChangeAddress():
            ''' verify the change output goes to us at changeAddress '''
            if bridgeTransaction:
                for i, x in enumerate(tx.vout[-2].scriptPubKey):
                    if i == 2 and isinstance(x, bytes):
                        return changeAddress == self.hash160ToAddress(x)
                return False
            for i, x in enumerate(tx.vout[-1].scriptPubKey):
                if i == 2 and isinstance(x, bytes):
                    return changeAddress == self.hash160ToAddress(x)
            return False

        completerAddress = completerAddress or self.address
        logging.debug('completer', completerAddress)
        changeAddress = changeAddress or self.address
        logging.debug('change', changeAddress)
        tx = self._deserialize(serialTx)
        if not _verifyFee():
            raise TransactionFailure(
                f'fee mismatch, {reportedFeeSats}, {feeSatsReserved}')
        if not _verifyClaim():
            if bridgeTransaction:
                raise TransactionFailure(
                    f'bridge claim mismatch, {tx.vout[-4]}, {tx.vout[-3]}')
            raise TransactionFailure(f'claim mismatch, {tx.vout[-2]}')
        if not _verifyClaimAddress():
            raise TransactionFailure('claim mismatch, _verifyClaimAddress')
        if not _verifyChangeAddress():
            raise TransactionFailure('claim mismatch, _verifyChangeAddress')
        # add rvn fee input
        gatheredCurrencyUnspent = self._gatherReservedCurrencyUnspent(
            exactSats=feeSatsReserved)
        logging.debug('gathered', gatheredCurrencyUnspent)
        if gatheredCurrencyUnspent is None:
            raise TransactionFailure(f'unable to find sats {feeSatsReserved}')
        txins, txinScripts = self._compileInputs(
            gatheredCurrencyUnspents=[gatheredCurrencyUnspent])
        tx = self._createPartialCompleterSimple(
            tx=tx,
            txins=txins,
            txinScripts=txinScripts)
        return self._broadcast(self._txToHex(tx))

    def sendAllTransaction(self, address: str) -> str:
        '''
        sweeps all Satori and currency to the address. so it has to take the fee
        out of whatever is in the wallet rather than tacking it on at the end.
        '''
        if not Validate.address(address, self.symbol):
            raise TransactionFailure('sendAllTransaction')
        # logging.debug('currency', self.currency,
        #              'self.reserve', self.reserve, color='yellow')
        if self.currency < self.reserve:
            raise TransactionFailure(
                'sendAllTransaction: not enough currency for fee')
        # grab everything
        gatheredSatoriUnspents = [
            x for x in self.unspentAssets if x.get('name', x.get('asset')) == 'SATORI']
        gatheredCurrencyUnspents = self.unspentCurrency
        currencySats = sum([x.get('value') for x in gatheredCurrencyUnspents])
        # compile inputs
        if len(gatheredSatoriUnspents) > 0:
            txins, txinScripts = self._compileInputs(
                gatheredCurrencyUnspents=gatheredCurrencyUnspents,
                gatheredSatoriUnspents=gatheredSatoriUnspents)
        else:
            txins, txinScripts = self._compileInputs(
                gatheredCurrencyUnspents=gatheredCurrencyUnspents)
        # determin how much currency to send: take out fee
        currencySatsLessFee = currencySats - TxUtils.estimatedFee(
            inputCount=(
                len(gatheredSatoriUnspents) +
                len(gatheredCurrencyUnspents)),
            outputCount=2)
        if currencySatsLessFee < 0:
            raise TransactionFailure('tx: not enough currency to send')
        # since it's a send all, there's no change outputs
        if len(gatheredSatoriUnspents) > 0:
            txouts = (
                self._compileSatoriOutputs({
                    address: TxUtils.roundSatsDownToDivisibility(
                        sats=TxUtils.asSats(self.balance.amount),
                        divisibility=self.divisibility)}) +
                (
                    self._compileCurrencyOutputs(currencySatsLessFee, address)
                    if currencySatsLessFee > 0 else []))
        else:
            txouts = self._compileCurrencyOutputs(currencySatsLessFee, address)
        tx = self._createTransaction(
            txins=txins,
            txinScripts=txinScripts,
            txouts=txouts)
        return self._broadcast(self._txToHex(tx))

    # not finished
    # I thought this would be worth it, but
    # SIGHASH_ANYONECANPAY | SIGHASH_SIGNLE is still too complex. particularly
    # generating outputs
    # def sendAllPartial(self, address: str) -> str:
    #    '''
    #    sweeps all Satori and currency to the address. so it has to take the fee
    #    out of whatever is in the wallet rather than tacking it on at the end.
    #
    #    this one doesn't actaully need change back, so we could use the most
    #    general solution of SIGHASH_ANYONECANPAY | SIGHASH_SIGNLE if the server
    #    knows how to handle it.
    #    '''
    #    def _generateOutputs():
    #        '''
    #        we must guarantee we have the same number of inputs to outputs.
    #        we must guarantee sum of ouputs = sum of inputs - mundoFee.
    #        that is all.
    #
    #        we could run into a situation where we need to take the fee out of
    #        multiple inputs. We could also run into the situation where we need
    #        to pair a currency output with a satori input.
    #        '''
    #        reservedFee = 0
    #        outs = []
    #        mundoFeeSats = TxUtils.asSats(self.mundoFee)
    #        for x in gatheredCurrencyUnspents:
    #            if x.get('value') > reservedFee:
    #        for x in gatheredSatoriUnspents:
    #            if reservedFee < mundoFeeSats:
    #                if x.get('value') > mundoFeeSats - reservedFee:
    #                    reservedFee += (mundoFeeSats - reservedFee)
    #                    # compile output with
    #                    mundoFeeSats x.get('value') -
    #                reservedFee = x.get('value') -
    #        return ( # not finished, combine with above
    #            self._compileSatoriOutputs({
    #                address: unspent.get('x') - self.mundoFee # on first item
    #                for unspent in gatheredSatoriUnspents
    #                }) +
    #            self._compileCurrencyOutputs(currencySats, address))
    #
    #    if not Validate.address(address, self.symbol):
    #        raise TransactionFailure('sendAllTransaction')
    #    logging.debug('currency', self.currency,
    #                'self.reserve', self.reserve, color='yellow')
    #    if self.balance.amount <= self.mundoFee*2:
    #        # what if they have 2 satoris in 2 different utxos?
    #        # one goes to the destination, and what about the other?
    #        # server supplies the fee claim so... we can't create this
    #        # transaction unless we supply the fee claim, and the server detects
    #        # it.
    #        raise TransactionFailure(
    #            'sendAllTransaction: not enough Satori for fee')
    #    # grab everything
    #    gatheredSatoriUnspents = [
    #        x for x in self.unspentAssets if x.get('name', x.get('asset')) == 'SATORI']
    #    gatheredCurrencyUnspents = self.unspentCurrency
    #    currencySats = sum([x.get('value') for x in gatheredCurrencyUnspents])
    #    # compile inputs
    #    txins, txinScripts = self._compileInputs(
    #        gatheredCurrencyUnspents=gatheredCurrencyUnspents,
    #        gatheredSatoriUnspents=gatheredSatoriUnspents)
    #    # since it's a send all, there's no change outputs
    #    tx = self._createPartialOriginator(
    #        txins=txins,
    #        txinScripts=txinScripts,
    #        txouts=_generateOutputs())
    #    return tx.serialize()

    def sendAllPartialSimple(
        self,
        address: str,
        feeSatsReserved: int = 0,
        completerAddress: str = None,
        changeAddress: str = None,
    ) -> tuple[str, int]:
        '''
        sweeps all Satori and currency to the address. so it has to take the fee
        out of whatever is in the wallet rather than tacking it on at the end.

        this one doesn't actaully need change back, so we could use the most
        general solution of SIGHASH_ANYONECANPAY | SIGHASH_SIGNLE if the server
        knows how to handle it.
        '''
        if completerAddress is None or changeAddress is None or feeSatsReserved == 0:
            raise TransactionFailure('need completer details')
        if not Validate.address(address, self.symbol):
            raise TransactionFailure('sendAllTransaction')
        # logging.debug('currency', self.currency,
        #              'self.reserve', self.reserve, color='yellow')
        if self.balance.amount < self.mundoFee:
            raise TransactionFailure(
                'sendAllTransaction: not enough Satori for fee')
        # grab everything
        gatheredSatoriUnspents = [
            x for x in self.unspentAssets if x.get('name', x.get('asset')) == 'SATORI']
        gatheredCurrencyUnspents = self.unspentCurrency
        currencySats = sum([x.get('value') for x in gatheredCurrencyUnspents])
        # compile inputs
        txins, txinScripts = self._compileInputs(
            gatheredCurrencyUnspents=gatheredCurrencyUnspents,
            gatheredSatoriUnspents=gatheredSatoriUnspents)
        sweepOuts = (
            (
                self._compileCurrencyOutputs(currencySats, address)
                if currencySats > 0 else []) +
            self._compileSatoriOutputs(
                {address:
                    TxUtils.roundSatsDownToDivisibility(
                        sats=TxUtils.asSats(
                            self.balance.amount) - TxUtils.asSats(self.mundoFee),
                        divisibility=self.divisibility)}))
        mundoFeeOut = self._compileSatoriOutputs(
            {completerAddress: TxUtils.asSats(self.mundoFee)})[0]
        # change out to server
        currencyChangeOut, currencyChange = self._compileCurrencyChangeOutput(
            gatheredCurrencySats=feeSatsReserved,
            inputCount=len(gatheredSatoriUnspents) +
            len(gatheredCurrencyUnspents),
            outputCount=len(sweepOuts) + 2,
            scriptPubKey=self._generateScriptPubKeyFromAddress(changeAddress),
            returnSats=True)
        # since it's a send all, there's no change outputs
        tx = self._createPartialOriginatorSimple(
            txins=txins,
            txinScripts=txinScripts,
            txouts=sweepOuts + [mundoFeeOut, currencyChangeOut])
        reportedFeeSats = feeSatsReserved - currencyChange
        return tx.serialize(), reportedFeeSats

    def typicalNeuronTransaction(
        self,
        amount: float,
        address: str,
        sweep: bool = False,
        pullFeeFromAmount: bool = False,
        completerAddress: str = None,
        changeAddress: str = None,
        feeSatsReserved: int = 0
    ) -> TransactionResult:
        if sweep:
            try:
                if self.currency < self.reserve:
                    if feeSatsReserved == 0 or completerAddress is None or changeAddress is None:
                        return TransactionResult(
                            result='try again',
                            success=True,
                            tx=None,
                            msg='creating partial, need feeSatsReserved.')
                    # logging.debug('a', color='magenta')
                    result = self.sendAllPartialSimple(
                        address=address,
                        feeSatsReserved=feeSatsReserved,
                        completerAddress=completerAddress,
                        changeAddress=changeAddress,
                    )
                    # #logging.debug('result of sendAllPartialSimple',
                    #               result, color='yellow')
                    # logging.debug('b', result, color='magenta')
                    if result is None:
                        # logging.debug('c', color='magenta')
                        return TransactionResult(
                            result=None,
                            success=False,
                            msg='Send Failed: try again in a few minutes.')
                    # logging.debug('d', color='magenta')
                    return TransactionResult(
                        result=result,
                        success=True,
                        tx=result[0],
                        reportedFeeSats=result[1],
                        msg='send transaction requires fee.')
                # logging.debug('e', color='magenta')
                result = self.sendAllTransaction(address)
                # logging.debug('f', result, color='magenta')
                if result is None:
                    # logging.debug('g', color='magenta')
                    return TransactionResult(
                        result=result,
                        success=False,
                        msg='Send Failed: try again in a few minutes.')
                # logging.debug('h', result, color='magenta')
                return TransactionResult(result=str(result), success=True)
            except TransactionFailure as e:
                # logging.debug('i', color='magenta')
                return TransactionResult(
                    result=None,
                    success=False,
                    msg=f'Send Failed: {e}')
        else:
            # logging.debug('j', color='magenta')
            try:
                if self.currency < self.reserve:
                    # if we have to make a partial we need more data so we need
                    # to return, telling them we need more data, asking for more
                    # information, and then if we get more data we can do this:
                    # logging.debug('k', color='magenta')
                    if feeSatsReserved == 0 or completerAddress is None:
                        # logging.debug('l', color='magenta')
                        return TransactionResult(
                            result='try again',
                            success=True,
                            tx=None,
                            msg='creating partial, need feeSatsReserved.')
                    result = self.satoriOnlyPartialSimple(
                        amount=amount,
                        address=address,
                        pullFeeFromAmount=pullFeeFromAmount,
                        feeSatsReserved=feeSatsReserved,
                        completerAddress=completerAddress,
                        changeAddress=changeAddress)
                    # logging.debug('n', color='magenta')
                    if result is None:
                        # logging.debug('o', color='magenta')
                        return TransactionResult(
                            result=None,
                            success=False,
                            msg='Send Failed: try again in a few minutes.')
                    # logging.debug('p', color='magenta')
                    return TransactionResult(
                        result=result,
                        success=True,
                        tx=result[0],
                        reportedFeeSats=result[1],
                        msg='send transaction requires fee.')
                # logging.debug('q', color='magenta')
                result = self.satoriTransaction(amount=amount, address=address)
                # logging.debug('r', result,  color='magenta')
                if result is None:
                    # logging.debug('s', color='magenta')
                    return TransactionResult(
                        result=result,
                        success=False,
                        msg='Send Failed: try again in a few minutes.')
                # logging.debug('t', color='magenta')
                return TransactionResult(result=str(result), success=True)
            except TransactionFailure as e:
                # logging.debug('v', color='magenta')
                return TransactionResult(
                    result=None,
                    success=False,
                    msg=f'Send Failed: {e}')

    def typicalNeuronBridgeTransaction(
        self,
        amount: float,
        ethAddress: str,
        completerAddress: str = None,
        changeAddress: str = None,
        feeSatsReserved: int = 0
    ) -> TransactionResult:
        #if completerAddress is None or changeAddress is None or feeSatsReserved == 0:
        #    print('a')
        #    raise TransactionFailure(
        #        'Satori Bridge Transaction bad params: need completer details')
        if amount <= 0:
            print('b')
            raise TransactionFailure(
                'Satori Bridge Transaction bad params: amount <= 0')
        if amount > 100:
            print('c')
            raise TransactionFailure(
                'Satori Bridge Transaction bad params: amount > 100')
        if not Validate.ethAddress(ethAddress):
            print('d')
            raise TransactionFailure(
                'Satori Bridge Transaction bad params: eth address')
        try:
<<<<<<< HEAD
            print('e')
            if isinstance(amount, Decimal):
                amount = float(amount)
            if self.balance.amount < amount + self.bridgeFee:
                print('f')
=======
            if isinstance(amount, Decimal):
                amount = float(amount)
            if self.balance.amount < amount + self.bridgeFee:
>>>>>>> b2921780
                raise TransactionFailure(
                    f'Satori Bridge Transaction bad params: balance too low to pay for bridgeFee {self.balance.amount} < {amount} + {self.bridgeFee}')
            print('g')
            if self.currency < self.reserve:
                print('self.currency', self.currency, 'self.reserve', self.reserve)
                # if we have to make a partial we need more data so we need
                # to return, telling them we need more data, asking for more
                # information, and then if we get more data we can do this:
                # logging.debug('k', color='magenta')
                if feeSatsReserved == 0 or completerAddress is None:
                    # logging.debug('l', color='magenta')
                    print('feeSatsReserved', feeSatsReserved, 'completerAddress', completerAddress)
                    return TransactionResult(
                        result='try again',
                        success=True,
                        tx=None,
                        msg='creating partial, need feeSatsReserved.')
                result = self.satoriOnlyBridgePartialSimple(
                    amount=amount,
                    ethAddress=ethAddress,
                    feeSatsReserved=feeSatsReserved,
                    completerAddress=completerAddress,
                    changeAddress=changeAddress)
                print('result', result)
                # logging.debug('n', color='magenta')
                if result is None:
                    # logging.debug('o', color='magenta')
                    return TransactionResult(
                        result=None,
                        success=False,
                        msg='Send Failed: try again in a few minutes.')
                # logging.debug('p', color='magenta')
                return TransactionResult(
                    result=result,
                    success=True,
                    tx=result[0],
                    reportedFeeSats=result[1],
                    msg='send transaction requires fee.')
            # logging.debug('q', color='magenta')
            result = self.satoriDistribution(
                amountByAddress={
                    self.bridgeAddress: self.bridgeFee,
                    self.burnAddress: amount},
                memo=f'ethereum:{ethAddress}')
            # logging.debug('r', result,  color='magenta')
            if result is None:
                # logging.debug('s', color='magenta')
                return TransactionResult(
                    result=result,
                    success=False,
                    msg='Send Failed: try again in a few minutes.')
            # logging.debug('t', color='magenta')
            return TransactionResult(result=str(result), success=True)
        except TransactionFailure as e:
            # logging.debug('v', color='magenta')
            return TransactionResult(
                result=None,
                success=False,
                msg=f'Send Failed: {e}')<|MERGE_RESOLUTION|>--- conflicted
+++ resolved
@@ -748,11 +748,7 @@
         for txRef in self.transactionHistory:
             txRef['tx_hash']
 
-<<<<<<< HEAD
-    def _checkSatoriValue(self, output: 'CMutableTxOut', amount: float) -> bool:
-=======
     def _checkSatoriValue(self, output: 'CMutableTxOut', amount: float=None) -> bool:
->>>>>>> b2921780
         '''
         returns true if the output is a satori output of self.mundoFee
         '''
@@ -1866,17 +1862,9 @@
             raise TransactionFailure(
                 'Satori Bridge Transaction bad params: eth address')
         try:
-<<<<<<< HEAD
-            print('e')
             if isinstance(amount, Decimal):
                 amount = float(amount)
             if self.balance.amount < amount + self.bridgeFee:
-                print('f')
-=======
-            if isinstance(amount, Decimal):
-                amount = float(amount)
-            if self.balance.amount < amount + self.bridgeFee:
->>>>>>> b2921780
                 raise TransactionFailure(
                     f'Satori Bridge Transaction bad params: balance too low to pay for bridgeFee {self.balance.amount} < {amount} + {self.bridgeFee}')
             print('g')
