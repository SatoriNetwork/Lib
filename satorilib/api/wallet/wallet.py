--- conflicted
+++ resolved
@@ -42,8 +42,6 @@
 
     def __init__(self, entropy: Union[bytes, None] = None):
         self._entropy: bytes = entropy
-<<<<<<< HEAD
-=======
         self._entropy = None
         self._entropyStr = ''
         self._privateKeyObj = None
@@ -52,7 +50,6 @@
         self.publicKey = None
         self.address = None
         self.scripthash = None
->>>>>>> f0fe24f4
 
     @property
     def symbol(self) -> str:
@@ -89,12 +86,9 @@
         privateKey = str(_privateKeyObj)
         publicKey = _privateKeyObj.pub.hex()
         address = str(_addressObj)
-<<<<<<< HEAD
-=======
         # file might not have the address listed...
         if self.address is None:
             self.address = address
->>>>>>> f0fe24f4
         scripthash = self._generateScripthash(forAddress=address)
         return (
             _entropy == self._entropy and
@@ -139,11 +133,7 @@
             sig_script_raw(address), 'hex_codec')).digest()[::-1].hex()
         return scripthash(forAddress or self.address)
 
-<<<<<<< HEAD
-    def _generateEntropy(self):
-=======
     def _generateEntropy(self) -> bytes:
->>>>>>> f0fe24f4
         # return m.to_entropy(m.generate())
         # return b64encode(x.to_seed(x.generate(strength=128))).decode('utf-8')
         return os.urandom(32)
@@ -170,21 +160,15 @@
         reserve: float = .25,
         isTestnet: bool = False,
         password: str = None,
-<<<<<<< HEAD
-=======
         watchAssets: list[str] = None,
         skipSave: bool = False,
         pullFullTransactions: bool = True,
->>>>>>> f0fe24f4
     ):
         if walletPath == cachePath:
             raise Exception('wallet and cache paths cannot be the same')
         super().__init__()
-<<<<<<< HEAD
-=======
         self.skipSave = skipSave
         self.watchAssets = ['SATORI'] if watchAssets is None else watchAssets
->>>>>>> f0fe24f4
         self.satoriFee = 0.00000001
         self.isTestnet = isTestnet
         self.password = password
@@ -213,10 +197,7 @@
         self.balanceOnChain = None
         self.unspentCurrency = None
         self.unspentAssets = None
-<<<<<<< HEAD
-=======
         self.pullFullTransactions = pullFullTransactions
->>>>>>> f0fe24f4
         self.load()
         self.loadCache()
 
@@ -258,7 +239,6 @@
         return not self.isEncrypted
 
     ### Loading ################################################################
-<<<<<<< HEAD
 
     def walletFileExists(self):
         return os.path.exists(self.walletPath)
@@ -266,15 +246,6 @@
     def cacheFileExists(self):
         return os.path.exists(self.cachePath)
 
-=======
-
-    def walletFileExists(self):
-        return os.path.exists(self.walletPath)
-
-    def cacheFileExists(self):
-        return os.path.exists(self.cachePath)
-
->>>>>>> f0fe24f4
     def load(self) -> bool:
         if not self.walletFileExists():
             self.generate()
@@ -332,11 +303,8 @@
 
     def save(self):
         safetify(self.walletPath)
-<<<<<<< HEAD
-=======
         if self.walletFileExists():
             return False
->>>>>>> f0fe24f4
         config.put(
             data={
                 **(
@@ -358,10 +326,7 @@
                 }
             },
             path=self.walletPath)
-<<<<<<< HEAD
-=======
         return True
->>>>>>> f0fe24f4
 
     def saveCacheOld(self):
         safetify(self.cachePath)
@@ -375,86 +340,6 @@
             path=self.cachePath)
 
     def loadCache(self) -> bool:
-<<<<<<< HEAD
-        if not self.cacheFileExists():
-            return False
-
-        if self.cachePath.endswith('.csv'):
-            self.cache = pd.read_csv(self.cachePath)
-            self._transactions = self.cache[self.cache['address'] == self.address].set_index(
-                'txid')['transaction'].apply(json.loads).to_dict()
-            return True if self._transactions else False
-
-        elif self.cachePath.endswith('.yaml'):
-            self.cache = config.get(self.cachePath)
-            if not self.cache:
-                return False
-            self._transactions = (
-                self.cache
-                .get(self.symbol, {})
-                .get(self.address, {'': ({}, [])}))
-            return True
-
-        return False
-
-    def saveCache(self, new_transactions: dict):
-        try:
-            safetify(self.cachePath)
-            # if no new transactions return
-            if len(new_transactions.items()) == 0:
-                return False
-            if self.cachePath.endswith('.csv'):
-                if self.cacheFileExists():
-                    # Load the existing cache
-                    existing_cache = pd.read_csv(self.cachePath)
-                else:
-                    # Initialize an empty DataFrame if the cache doesn't exist
-                    existing_cache = pd.DataFrame(
-                        columns=['symbol', 'address', 'txid', 'transaction'])
-                # Convert new_transactions to a DataFrame
-                new_transactions_list = [
-                    {'symbol': self.symbol, 'address': self.address,
-                        'txid': txid, 'transaction': json.dumps(transaction)}
-                    for txid, transaction in new_transactions.items()
-                ]
-                new_transactions_df = pd.DataFrame(new_transactions_list)
-                # Concatenate the new transactions with the existing cache and drop duplicates
-                updated_cache = pd.concat([existing_cache, new_transactions_df]).drop_duplicates(
-                    subset=['txid'], keep='last')
-                # Save the updated cache to the CSV file
-                updated_cache.to_csv(self.cachePath, index=False)
-            elif self.cachePath.endswith('.yaml'):
-                # Load existing cache data
-                existing_cache = config.get(self.cachePath)
-                if not existing_cache:
-                    return False
-                existing_cache.setdefault(
-                    self.symbol, {}).setdefault(self.address, {})
-                # Append new transactions to the existing cache for the address
-                for txid, transaction in new_transactions.items():
-                    if txid not in existing_cache[self.symbol][self.address]:
-                        existing_cache[self.symbol][self.address][txid] = transaction
-                config.put(
-                    data=existing_cache,
-                    path=self.cachePath)
-        except Exception as e:
-            logging.error("wallet transactions saveCache error", e)
-
-    ### Electrumx ##############################################################
-
-    def connected(self) -> bool:
-        return self.electrumx.connected()
-
-    def disconnect(self) -> bool:
-        return self.electrumx.disconnect()
-
-    def connect(self):
-        ''' connect to Electrumx '''
-
-    def setupSubscriptions(self):
-        self.electrumx.makeSubscriptions()
-
-=======
         if self.skipSave:
             return False
         try:
@@ -591,7 +476,6 @@
         self.unspentCurrency = [
             x for x in self.unspentCurrency if x.get('asset') == None]
 
->>>>>>> f0fe24f4
     def get(self, *args, **kwargs):
         ''' gets data from the blockchain, saves to attributes '''
 
@@ -662,22 +546,9 @@
         # todo:
         # on connect ask for peers, add each to our list of electrumxServers
         # if unable to connect, remove that server from our list
-<<<<<<< HEAD
-        if not hasattr(self, 'electrumx') or not self.electrumx.connected():
-            try:
-                self.connect()
-            except Exception as e:
-                logging.error(f'unable to connect {e}')
-                return
-
-        logging.debug('pulling transactions from blockchain...')
-        self.currencyOnChain = self.electrumx.getCurrency()
-        self.balanceOnChain = self.electrumx.getBalance()
-=======
         if not self.preSend():
             return
         logging.debug('pulling transactions from blockchain...')
->>>>>>> f0fe24f4
         self.stats = self.electrumx.getStats()
         # self.divisibility = self.stats.get('divisions', 8)
         self.divisibility = openSafely(self.stats, 'divisions', 8)
@@ -686,16 +557,6 @@
         self.banner = self.electrumx.getBanner()
         self.transactionHistory = self.electrumx.getTransactionHistory()
         # self.getTransactionsThread.join()
-<<<<<<< HEAD
-        self.unspentCurrency = self.electrumx.getUnspentCurrency()
-        self.unspentAssets = self.electrumx.getUnspentAssets()
-        # mempool sends all unspent transactions in currency and assets so we have to filter them here:
-        self.unspentCurrency = [
-            x for x in self.unspentCurrency if x.get('asset') == None]
-        self.unspentAssets = [
-            x for x in self.unspentAssets if x.get('asset') != None]
-
-=======
 
         self.currencyOnChain = self.electrumx.getCurrency()
         logging.debug('self.currencyOnChain', self.currencyOnChain)
@@ -710,7 +571,6 @@
             self.unspentAssets = [
                 x for x in self.unspentAssets if x.get('asset') != None]
             logging.debug('self.unspentAssets', self.unspentAssets)
->>>>>>> f0fe24f4
         # for logging purposes
         for x in self.unspentCurrency:
             openSafely(x, 'value', 0)
@@ -752,30 +612,10 @@
         logging.info('pulled transactions from blockchain', color='blue')
 
     ### Functions ##############################################################
-<<<<<<< HEAD
-=======
-
->>>>>>> f0fe24f4
     def appendTransaction(self, txid):
         if txid not in self._transactions.keys():
             raw = self.electrumx.getTransaction(txid)
             if raw is not None:
-<<<<<<< HEAD
-                txs = []
-                txIds = []
-                for vin in raw.get('vin', []):
-                    txId = vin.get('txid', '')
-                    if txId == '':
-                        continue
-                    txIds.append(txId)
-                    txs.append(
-                        self.electrumx.getTransaction(txId))
-                transaction = TransactionStruct(raw=raw, vinVoutsTxids=txIds, vinVoutsTxs=[
-                                                t for t in txs if t is not None])
-                self.transactions.append(transaction)
-                self._transactions[txid] = transaction.export()
-                return transaction.export()
-=======
                 if self.pullFullTransactions:
                     txs = []
                     txIds = []
@@ -803,7 +643,6 @@
                     transaction = TransactionStruct(
                         raw=raw, vinVoutsTxids=txIds)
                     self.transactions.append(transaction)
->>>>>>> f0fe24f4
         else:
             raw, txids, txs = self._transactions.get(txid, ({}, []))
             self.transactions.append(
@@ -823,15 +662,9 @@
             # why not save self._transactions to cache? because these are incremental.
             self.saveCache(new_transactions)
 
-<<<<<<< HEAD
-        self.getTransactionsThread = threading.Thread(
-            target=getTransactions, args=(self.transactionHistory,), daemon=True)
-        self.getTransactionsThread.start()
-=======
         # self.getTransactionsThread = threading.Thread(
         #    target=getTransactions, args=(self.transactionHistory,), daemon=True)
         # self.getTransactionsThread.start()
->>>>>>> f0fe24f4
 
     def setAlias(self, alias: Union[str, None] = None) -> None:
         self.alias = alias
@@ -890,14 +723,6 @@
         and it requires lots of calls for individual transactions.
         we just need them available when we're creating transactions.
         '''
-<<<<<<< HEAD
-        if (
-            not force and
-            len([
-                u for u in self.unspentCurrency + self.unspentAssets
-                if 'scriptPubKey' not in u]) == 0
-        ):
-=======
         if 'SATORI' in self.watchAssets:
             unspents = [
                 u for u in self.unspentCurrency + self.unspentAssets
@@ -907,7 +732,6 @@
                 u for u in self.unspentCurrency
                 if 'scriptPubKey' not in u]
         if not force and len(unspents) == 0:
->>>>>>> f0fe24f4
             # already have them all
             return True
 
@@ -920,10 +744,7 @@
 
             # get transactions, save their scriptPubKey hex to the unspents
             for uc in self.unspentCurrency:
-<<<<<<< HEAD
-=======
                 logging.debug('uc', uc)
->>>>>>> f0fe24f4
                 if len([tx for tx in self.transactions if tx.txid == uc['tx_hash']]) == 0:
                     new_transactions = {}  # Collect new transactions here
                     new_tranaction = self.appendTransaction(uc['tx_hash'])
@@ -939,24 +760,6 @@
                             'scriptPubKey', {}).get('hex', None)
                         if scriptPubKey is not None:
                             uc['scriptPubKey'] = scriptPubKey
-<<<<<<< HEAD
-            for ua in self.unspentAssets:
-                if len([tx for tx in self.transactions if tx.txid == ua['tx_hash']]) == 0:
-                    new_transactions = {}  # Collect new transactions here
-                    new_tranaction = self.appendTransaction(ua['tx_hash'])
-                    if new_tranaction is not None:
-                        new_transactions[ua['tx_hash']] = new_tranaction
-                    self.saveCache(new_transactions)
-                tx = [tx for tx in self.transactions if tx.txid == ua['tx_hash']]
-                if len(tx) > 0:
-                    vout = [vout for vout in tx[0].raw.get(
-                        'vout', []) if vout.get('n') == ua['tx_pos']]
-                    if len(vout) > 0:
-                        scriptPubKey = vout[0].get(
-                            'scriptPubKey', {}).get('hex', None)
-                        if scriptPubKey is not None:
-                            ua['scriptPubKey'] = scriptPubKey
-=======
             if 'SATORI' in self.watchAssets:
                 for ua in self.unspentAssets:
                     if len([tx for tx in self.transactions if tx.txid == ua['tx_hash']]) == 0:
@@ -974,7 +777,6 @@
                                 'scriptPubKey', {}).get('hex', None)
                             if scriptPubKey is not None:
                                 ua['scriptPubKey'] = scriptPubKey
->>>>>>> f0fe24f4
         except Exception as e:
             logging.warning(
                 'unable to acquire signatures of unspent transactions, maybe unable to send', e, print=True)
