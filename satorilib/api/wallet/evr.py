--- conflicted
+++ resolved
@@ -22,11 +22,7 @@
         isTestnet: bool = False,
         password: Union[str, None] = None,
         connection: Electrumx = None,
-<<<<<<< HEAD
         type: str = 'wallet',
-        use: Wallet = None,
-=======
->>>>>>> e6326b68
     ):
         self.connection = connection
         self.type = type
