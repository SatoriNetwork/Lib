from typing import Union
import os
import json
import time
import queue
import socket
import random
import logging
import threading
import numpy as np
import pandas as pd
from satorilib.electrumx import ElectrumxConnection
from satorilib.electrumx import ElectrumxApi
import ssl


class Subscription:
    def __init__(
        self,
        method: str,
        params: Union[list, None] = None,
        callback: Union[callable, None] = None
    ):
        self.method = method
        self.params = params or []
        self.shortLivedCallback = callback

    def __hash__(self):
        return hash((self.method, tuple(self.params)))

    def __eq__(self, other):
        if isinstance(other, Subscription):
            return self.method == other.method and self.params == other.params
        return False

    def __call__(self, *args, **kwargs):
        '''
        This is the callback that is called when a subscription is triggered.
        it takes time away from listening to the socket, so it should be short-
        lived, like saving the value to a variable and returning, or logging,
        or triggering a thread to do something such as listen to the queue and
        do some long-running process with the data from the queue.
        example:
            def foo(*args, **kwargs):
                print(f'foo. args:{args}, kwargs:{kwargs}')
        '''
        if self.shortLivedCallback is None:
            return None
        return self.shortLivedCallback(*args, **kwargs)


class Electrumx(ElectrumxConnection):

    #electrumxServers = pd.DataFrame({
    #    'ip': [
    #        '128.199.1.149',
    #        '146.190.149.237',
    #        '146.190.38.120',
    #        'electrum1-mainnet.evrmorecoin.org',
    #        'electrum2-mainnet.evrmorecoin.org',
    #        'electrumx.satorinet.ie',
    #        '1-electrum.satorinet.ie',
    #        'evr-electrum.wutup.io',
    #        '128.199.1.149',
    #        '146.190.149.237',
    #        '146.190.38.120',
    #        'electrum1-mainnet.evrmorecoin.org',
    #        'electrum2-mainnet.evrmorecoin.org',
    #        '135.181.212.189', #WilQSL
    #        'evr-electrum.wutup.io', #Kasvot Växt
    #    ],
    #    'domain': [
    #        '128.199.1.149',
    #        '146.190.149.237',
    #        '146.190.38.120',
    #        'electrum1-mainnet.evrmorecoin.org',
    #        'electrum2-mainnet.evrmorecoin.org',
    #        'electrumx.satorinet.ie',
    #        '1-electrum.satorinet.ie',
    #        'evr-electrum.wutup.io',
    #        '128.199.1.149',
    #        '146.190.149.237',
    #        '146.190.38.120',
    #        'electrum1-mainnet.evrmorecoin.org',
    #        'electrum2-mainnet.evrmorecoin.org',
    #        '135.181.212.189', #WilQSL
    #        'evr-electrum.wutup.io', #Kasvot Växt
    #    ],
    #    'version': ['v1.10','v1.10','v1.10','v1.10','v1.10','v1.10','v1.10','v1.10','v1.10','v1.10','v1.10','v1.10','v1.10','v1.10','v1.10'],
    #    'port': ['50002','50002','50002','50002','50002','50002','50002','50002','50001','50001','50001','50001','50001','50001','50001'],
    #    'port_type': ['s','s','s','s','s','s','s','s','t','t','t','t','t','t','t'],
    #    'timestamp': ['0','0','0','0','0','0','0','0','0','0','0','0','0','0','0']
    #})

    electrumxServers: list[str] = [
        '128.199.1.149:50002',
        '146.190.149.237:50002',
        '146.190.38.120:50002',
        'electrum1-mainnet.evrmorecoin.org:50002',
        'electrum2-mainnet.evrmorecoin.org:50002',
        'electrumx.satorinet.ie:50002', #WilQSL
        #'1-electrum.satorinet.ie:50002', #WilQSL
        #'evr-electrum.wutup.io:50002', #Kasvot Växt
    ]

    # subscriptions work better without ssl for some reason
    electrumxServersWithoutSSL: list[str] = [
        '128.199.1.149:50001',
        '146.190.149.237:50001',
        '146.190.38.120:50001',
        'electrum1-mainnet.evrmorecoin.org:50001',
        'electrum2-mainnet.evrmorecoin.org:50001',
        #'135.181.212.189:50001', #WilQSL
        #'evr-electrum.wutup.io:50001', #Kasvot Växt
    ]

    @staticmethod
    def create(
        persistent: bool = False,
        hostPort: str = None,
        hostPorts: Union[list[str], None] = None,
        use_ssl: bool = True,
        cachedPeersFile: Union[str, None] = None,
    ) -> 'Electrumx':
        weightedPeers = None
        if hostPorts is None or len(hostPorts) == 0:
            # First try to get peers from cache
            try:
                if isinstance(cachedPeersFile, str) and os.path.exists(cachedPeersFile):
                    df = pd.read_csv(cachedPeersFile)
                    df = df[df['port_type'] == 't']
                    if not df.empty:
                        # Filter by port type if needed - 's' for SSL, 't' for TCP
                        port_type = 's' if use_ssl else 't'
                        
                        # Use both types if port_type column exists, otherwise assume all are SSL
                        if 'port_type' in df.columns:
                            if use_ssl:
                                # If SSL requested, prefer SSL ports but include TCP if needed
                                ssl_df = df[df['port_type'] == 's']
                                if not ssl_df.empty:
                                    df = ssl_df
                            else:
                                # If no SSL requested, prefer TCP ports but include SSL if needed
                                tcp_df = df[df['port_type'] == 't']
                                if not tcp_df.empty:
                                    df = tcp_df
                        
                        # Sort by timestamp to try most recent peers first
                        df = df.sort_values('timestamp', ascending=False)
                        
                        # Calculate weights based on timestamp
                        currentTime = time.time()
                        # Convert timestamps to weights - more recent = higher weight
                        # Using exponential decay: weight = e^(-k * (currentTime - timestamp))
                        # where k controls how quickly the weight decays
                        k = 0.1  # Adjust this value to control the decay rate
                        # Calculate raw weights
                        df['weight'] = np.exp(-k * (currentTime - df['timestamp']))

                        # Check if total weight is usable
                        total_weight = df['weight'].sum()
                        if not np.isfinite(total_weight) or total_weight == 0:
                            weightedPeers = None
                        else:
                            df['weight'] = df['weight'] / total_weight
                            # Convert to list of tuples (peer, weight)
                            weightedPeers = [(f"{row['ip']}:{row['port']}", row['weight']) 
                                            for _, row in df.iterrows()]

            except Exception as e:
                logging.warning(f"Error reading cached peers: {str(e)}")

        if weightedPeers is None or len(weightedPeers) == 1:
            weightedPeers = [w[0] for w in (weightedPeers or [])] + (
                Electrumx.electrumxServers if use_ssl 
                else Electrumx.electrumxServersWithoutSSL)
        
        # If no hostPort selected from cache, use provided or fall back to hardcoded list
        hostPorts = hostPorts or weightedPeers
        hostPort = hostPort or (
            random.choice(hostPorts) 
            if isinstance(hostPorts[0], str) 
            else random.choices(
                [p[0] for p in hostPorts],
                weights=[p[1] for p in hostPorts],
                k=1)[0]) 
        try:
            return Electrumx(
                persistent=persistent,
                host=hostPort.split(':')[0],
                port=int(hostPort.split(':')[1]),
                cachedPeers=cachedPeersFile)
        except Exception as e:
            logging.error(e)
            if len(hostPorts) > 0:
                # Filter out the failed host, handling both string and tuple hostPorts
                if isinstance(hostPorts[0], str):
                    hostPorts = [i for i in hostPorts if i != hostPort]
                else:
                    # For weighted peers (tuples), filter by the host part
                    hostPorts = [p for p in hostPorts if p[0] != hostPort]
                
                if len(hostPorts) > 0:
                    return Electrumx.create(
                        persistent=persistent,
                        hostPorts=hostPorts,
                        use_ssl=use_ssl)
            raise e

    def __init__(
        self,
        *args,
        persistent: bool = False,
        cachedPeers: Union[str, None] = None,
        **kwargs,
    ):
        super(type(self), self).__init__(*args, **kwargs)
        self.api = ElectrumxApi(send=self.send, subscribe=self.subscribe)
        self.lock = threading.Lock()
        self.subscriptions: dict[Subscription, queue.Queue] = {}
        self.responses: dict[str, dict] = {}
        self.listenerStop = threading.Event()
        self.pingerStop = threading.Event()
        self.ensureConnectedLock = threading.Lock()
        self.startListener()
        self.lastHandshake = 0
        self.handshaked = None
        self.handshake()
        self.persistent: bool = persistent
        self.cachedPeers: str = cachedPeers
        if self.persistent:
            self.startPinger()
        self.managePeers()

    def managePeers(self):
        if isinstance(self.cachedPeers, str) and self.cachedPeers != '':
            try:
                # Get peers from API
                self.peers = self.api.getPeers()
                if not self.peers:
                    logging.warning("No peers returned from API")
                    return
                
                # Process peers into a structured format
                processed_peers = []
                current_time = time.time()
                for peer in self.peers:
                    try:
                        # Validate peer structure
                        if not isinstance(peer, list) or len(peer) != 3:
                            logging.warning(f"Invalid peer structure: {peer}")
                            continue
                            
                        ip, domain, features = peer
                        if not isinstance(features, list):
                            logging.warning(f"Invalid features format for peer {ip}: {features}")
                            continue
                            
                        version = None
                        ports = []
                        port_types = []
                        
                        # Extract version and ports from features
                        for feature in features:
                            if feature.startswith('v'):
                                version = feature
                            elif feature.startswith('s') or feature.startswith('t'):
                                # Save both SSL (s) and TCP (t) ports
                                port_type = feature[0]  # 's' or 't'
                                port = feature[1:]     # The port number
                                ports.append(port)
                                port_types.append(port_type)
                        
                        # Add peer data with all available ports
                        for i, port in enumerate(ports):
                            processed_peers.append({
                                'ip': ip,
                                'domain': domain,
                                'version': version,
                                'port': port,
                                'port_type': port_types[i],  # 's' for SSL, 't' for TCP
                                'timestamp': current_time
                            })
                    except Exception as e:
                        logging.warning(f"Error processing peer {peer}: {str(e)}")
                        continue
                
                # Create DataFrame from processed peers
                new_peers_df = pd.DataFrame(processed_peers)
                
                if new_peers_df.empty:
                    logging.warning("No valid peers processed")
                    return
                
                # Handle existing cache file
                if self.cacheFileExists():
                    try:
                        # Read existing peers
                        cache_df = pd.read_csv(self.cachedPeers)
                        
                        # Add port_type column if it doesn't exist in older cache files
                        if 'port_type' not in cache_df.columns:
                            # Default to 's' for backwards compatibility
                            cache_df['port_type'] = 's'
                            
                        # Create a unique key for each peer for efficient lookup
                        new_peers_df['key'] = new_peers_df['ip'] + ':' + new_peers_df['port'].astype(str) + ':' + new_peers_df['port_type']
                        if 'key' not in cache_df.columns:
                            cache_df['key'] = cache_df['ip'] + ':' + cache_df['port'].astype(str) + ':' + cache_df['port_type']
                        
                        # Create combined dataframe with all peers
                        combined_df = pd.concat([cache_df, new_peers_df])
                        
                        # Sort by timestamp descending (newest first) and drop duplicates by key
                        # keeping only the first occurrence (which will be the newest)
                        result_df = combined_df.sort_values('timestamp', ascending=False) \
                                             .drop_duplicates(subset='key', keep='first') \
                                             .drop(columns=['key']) \
                                             .reset_index(drop=True)
                        
                        # Save updated peers
                        result_df.to_csv(self.cachedPeers, index=False)
                        logging.debug(f"Successfully updated peer cache with {len(result_df)} peers")
                    except Exception as e:
                        logging.error(f"Error updating cache file: {str(e)}")
                        # If there's an error with the cache, just write the new peers
                        if 'key' in new_peers_df.columns:
                            new_peers_df = new_peers_df.drop(columns=['key'])
                        new_peers_df.to_csv(self.cachedPeers, index=False)
                else:
                    # No cache exists, create new one
                    new_peers_df.to_csv(self.cachedPeers, index=False)
                    logging.debug(f"Created new peer cache with {len(new_peers_df)} peers")
                    
            except Exception as e:
                logging.error(f"Error in managePeers: {str(e)}")
                return

    def cacheFileExists(self):
        if isinstance(self.cachedPeers, str) and self.cachedPeers != '':
            return os.path.exists(self.cachedPeers)
    
    def findSubscription(self, subscription: Subscription) -> Subscription:
        for s in self.subscriptions.keys():
            if s == subscription:
                return s
        return subscription

    def startListener(self):
        self.listenerStop.clear()
        self.listener = threading.Thread(target=self.listen, daemon=True)
        self.listener.start()

    def startPinger(self):
        self.pingerStop.clear()
        self.pinger = threading.Thread(target=self.stayConnected, daemon=True)
        self.pinger.start()

    def listen(self):

        def handleMultipleMessages(buffer: str):
            ''' split on the first newline to handle multiple messages '''
            return buffer.partition('\n')

        buffer = ''
<<<<<<< HEAD
        #while not self.listenerStop.is_set():
        while True:
            if not self.isConnected:
                time.sleep(10)
                continue
=======
        now = time.time()
        #while not self.listenerStop.is_set():
        while True:
            if not self.isConnected and time.time() - now < 5:
                time.sleep(5)
>>>>>>> ef29dcbc
            try:
                # Set a shorter timeout for recv
                #self.connection.settimeout(30)  # 30 second timeout for recv
                now = time.time()
                raw = self.connection.recv(1024 * 16).decode('utf-8')
                buffer += raw
                if raw == '':
                    self.isConnected = False
                    continue
                if '\n' in raw:
                    message, _, buffer = handleMultipleMessages(buffer)
                    try:
                        r: dict = json.loads(message)
                        method = r.get('method', '')
                        if method == 'blockchain.headers.subscribe':
                            subscription = self.findSubscription(
                                subscription=Subscription(method, params=[]))
                            q = self.subscriptions.get(subscription)
                            if isinstance(q, queue.Queue):
                                q.put(r)
                            subscription(r)
                        if method == 'blockchain.scripthash.subscribe':
                            subscription = self.findSubscription(
                                subscription=Subscription(
                                    method,
                                    params=r.get(
                                        'params',
                                        ['scripthash', 'status'])[0]))
                            q = self.subscriptions.get(subscription)
                            if isinstance(q, queue.Queue):
                                q.put(r)
                            subscription(r)
                        else:
                            self.responses[
                                r.get('id', self._generateCallId())] = r
                    except json.decoder.JSONDecodeError as e:
                        logging.debug((
                            f"JSONDecodeError: {e} in message: {message} "
                            "error in _receive"))
            except socket.timeout:
<<<<<<< HEAD
                logging.debug('no activity for 10 minutes, wallet going to sleep.')
=======
                #logging.debug(f'logged:{logged}')
                #if not logged:
                #    logging.debug('no activity, wallet going to sleep.')
                #logged = True
                continue
            except ssl.SSLError as e:
                if 'EOF' in str(e):
                    logging.debug("SSL connection closed by server, reconnecting...")
                    self.isConnected = False
                    continue
>>>>>>> ef29dcbc
            except OSError as e:
                # Typically errno = 9 here means 'Bad file descriptor'
                logging.debug("Socket closed. Marking self.isConnected = False.")
                self.isConnected = False
            except Exception as e:
                logging.debug(f"Socket error during receive: {str(e)}")
                self.isConnected = False

    def listenForSubscriptions(self, method: str, params: list) -> dict:
        return self.subscriptions[Subscription(method, params)].get()


    def listenForResponse(self, callId: Union[str, None] = None) -> Union[dict, None]:
        then = time.time()
        while time.time() < then + 30:
            response = self.responses.get(callId)
            if response is not None:
                del self.responses[callId]
                self.cleanUpResponses()
                return response
            time.sleep(1)
        return None

    def cleanUpResponses(self):
        '''
        clear all stale responses since the key is a stringed time.time()
        '''
        currentTime = time.time()
        stale = 30
        keysToDelete = []
        for key in self.responses.keys():
            try:
                if float(key) < currentTime - stale:
                    keysToDelete.append(key)
            except Exception as e:
                logging.warning(f'error in cleanUpResponses {e}')
        for key in keysToDelete:
            del self.responses[key]

    def stayConnected(self):
        while not self.pingerStop.is_set():
            try:
                if not self.connected():
                    logging.debug("Connection lost, attempting to reconnect...")
                    self.connect()
                    self.handshake()
                    #self.resubscribe()
                #else:
                    # Send a ping to keep the connection alive
                    #self.api.ping()
            except Exception as e:
                logging.debug(f"Error in stayConnected: {str(e)}")
                self.isConnected = False
            time.sleep(29)  # Keep the 29 second interval for pings

    def reconnect(self) -> bool:
        self.listenerStop.set()
        #while self.listener.is_alive():
        #    time.sleep(1)
        if self.persistent:
            self.pingerStop.set()
        print('reconnecting')
        with self.lock:
<<<<<<< HEAD
            print('reconnecting lock')
=======
>>>>>>> ef29dcbc
            if super().reconnect():
                #self.startListener() # no need to restart listener, because we don't kill it when disconnetced now
                self.handshake()
                if self.persistent:
                    self.startPinger()
                self.resubscribe()
                return True
            else:
                logging.debug('reconnect failed')
                self.isConnected = False
        return False

    def connected(self) -> bool:
        if not super().connected():
            print('not connected by super')
            self.isConnected = False
            return False
        try:
<<<<<<< HEAD
            self.connection.settimeout(2)
            print('pinging')
            response = self.api.ping()
            import traceback
            traceback.print_stack()
            print('pinged', response)
=======
            self.connection.settimeout(1)
            response = self.api.ping()

            #import traceback
            #traceback.print_stack()
>>>>>>> ef29dcbc
            self.connection.settimeout(self.timeout)
            if response is None:
                print('not connected by ping')
                self.isConnected = False
                return False
            print('connected')
            self.isConnected = True
            return True
        except Exception as e:
            print('err', e)
            if not self.persistent:
                logging.error(f'checking connected - {e}')
            self.isConnected = False
            return False

    def ensureConnected(self) -> bool:
<<<<<<< HEAD
        print('ensure connetced')
        with self.ensureConnectedLock:
            print('ensure connetced lock')
            if not self.connected():
                print('ensure connetced lock if ')
=======
        with self.ensureConnectedLock:
            if not self.connected():
>>>>>>> ef29dcbc
                logging.debug('ensureConnected() revealed wallet is not connected')
                self.reconnect()
                return self.connected()
            return True

    def handshake(self):
        try:
            self.handshaked = self.api.handshake()
            self.lastHandshake = time.time()
            return True
        except Exception as e:
            logging.error(f'error in handshake initial {e}')

    @staticmethod
    def _generateCallId() -> str:
        return str(time.time())

    def _preparePayload(self, method: str, callId: str, params: list) -> bytes:
        return (
            json.dumps({
                "jsonrpc": "2.0",
                "id": callId,
                "method": method,
                "params": params
            }) + '\n'
        ).encode()

    def send(
        self,
        method: str,
        params: list,
        callId: Union[str, None] = None,
        sendOnly: bool = False,
    ) -> Union[dict, None]:
        callId = callId or self._generateCallId()
        payload = self._preparePayload(method, callId, params)
        self.connection.send(payload)
        if sendOnly:
            return None
        return self.listenForResponse(callId)

    def subscribe(
        self,
        method: str,
        params: list,
        callback: Union[callable, None] = None,
    ):
        self.subscriptions[
            Subscription(method, params, callback=callback)
        ] = queue.Queue()
        return self.send(method, params)

    def resubscribe(self):
        if self.connected():
            for subscription in self.subscriptions.keys():
                self.subscribe(subscription.method, *subscription.params)<|MERGE_RESOLUTION|>--- conflicted
+++ resolved
@@ -364,19 +364,11 @@
             return buffer.partition('\n')
 
         buffer = ''
-<<<<<<< HEAD
-        #while not self.listenerStop.is_set():
-        while True:
-            if not self.isConnected:
-                time.sleep(10)
-                continue
-=======
         now = time.time()
         #while not self.listenerStop.is_set():
         while True:
             if not self.isConnected and time.time() - now < 5:
                 time.sleep(5)
->>>>>>> ef29dcbc
             try:
                 # Set a shorter timeout for recv
                 #self.connection.settimeout(30)  # 30 second timeout for recv
@@ -417,9 +409,6 @@
                             f"JSONDecodeError: {e} in message: {message} "
                             "error in _receive"))
             except socket.timeout:
-<<<<<<< HEAD
-                logging.debug('no activity for 10 minutes, wallet going to sleep.')
-=======
                 #logging.debug(f'logged:{logged}')
                 #if not logged:
                 #    logging.debug('no activity, wallet going to sleep.')
@@ -430,7 +419,6 @@
                     logging.debug("SSL connection closed by server, reconnecting...")
                     self.isConnected = False
                     continue
->>>>>>> ef29dcbc
             except OSError as e:
                 # Typically errno = 9 here means 'Bad file descriptor'
                 logging.debug("Socket closed. Marking self.isConnected = False.")
@@ -494,10 +482,6 @@
             self.pingerStop.set()
         print('reconnecting')
         with self.lock:
-<<<<<<< HEAD
-            print('reconnecting lock')
-=======
->>>>>>> ef29dcbc
             if super().reconnect():
                 #self.startListener() # no need to restart listener, because we don't kill it when disconnetced now
                 self.handshake()
@@ -516,20 +500,11 @@
             self.isConnected = False
             return False
         try:
-<<<<<<< HEAD
-            self.connection.settimeout(2)
-            print('pinging')
-            response = self.api.ping()
-            import traceback
-            traceback.print_stack()
-            print('pinged', response)
-=======
             self.connection.settimeout(1)
             response = self.api.ping()
 
             #import traceback
             #traceback.print_stack()
->>>>>>> ef29dcbc
             self.connection.settimeout(self.timeout)
             if response is None:
                 print('not connected by ping')
@@ -546,16 +521,8 @@
             return False
 
     def ensureConnected(self) -> bool:
-<<<<<<< HEAD
-        print('ensure connetced')
-        with self.ensureConnectedLock:
-            print('ensure connetced lock')
-            if not self.connected():
-                print('ensure connetced lock if ')
-=======
         with self.ensureConnectedLock:
             if not self.connected():
->>>>>>> ef29dcbc
                 logging.debug('ensureConnected() revealed wallet is not connected')
                 self.reconnect()
                 return self.connected()
