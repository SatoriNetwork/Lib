from typing import Union
from base64 import b64encode, b64decode
from eth_keys import keys
from eth_account import Account
from eth_account.messages import encode_defunct
from satorilib.disk.wallet import WalletApi
<<<<<<< HEAD
=======
from satorilib.wallet.ethereum.valid import isValidEthereumAddress
>>>>>>> ef29dcbc

class EthereumWallet():
    '''
    instead of inheriting from Wallet like RavencoinWallet and EvrmoreWallet
    we'll just use this class to generate a wallet details for ethereum on the
    fly. Our only need right now is to generate an address and private key,
    (and as a stretch goal, a pubkey for signing and verifying messages) so that
    we can inform the server of what address to associate with the user's
    account so that when we wrap tokens for them we can send the wrapped tokens
    to the right address. we should also key this off the vault rather than the
    wallet. alternatively we could just ask the user to provide an address...
    If they're wrapping tokens to trade they'll probably know how to use
    metamask already...
    '''

    @staticmethod
    def addressIsValid(address: str) -> bool:
        return isValidEthereumAddress(address)

    def __init__(
        self,
        vaultPath: str,
        password: Union[str, None] = None,
    ):
        self.vaultPath = vaultPath
        self.password = password
        self._entropy = None
        self.account = None
        self.publicKey = None
        self.privateKey = None
        self.address = None
        self.initRaw()

    def __call__(self):
        self.init()
        return self

    @property
    def symbol(self) -> str:
        return 'eth'

    @property
    def chain(self) -> str:
        return 'Ethereum'

    def initRaw(self):
        self.loadRaw()

    def init(self):
        self.load()

    def decryptWallet(self, encrypted: dict) -> dict:
        if isinstance(self.password, str):
            from satorilib import secret
            try:
                return secret.decryptMapValues(
                    encrypted=encrypted,
                    password=self.password,
                    keys=['entropy', 'privateKey', 'words',
                          'address' if len(encrypted.get(self.symbol, {}).get(
                              'address', '')) != 34 else '',  # == 108 else '',
                          'scripthash' if len(encrypted.get(
                              'scripthash', '')) != 64 else '',  # == 152 else '',
                          'publicKey' if len(encrypted.get(
                              'publicKey', '')) != 66 else '',  # == 152 else '',
                          ])
            except Exception as _:
                return encrypted
        return encrypted

    def getRaw(self):
        return WalletApi.load(walletPath=self.vaultPath)

    def loadRaw(self):
        self.yaml = self.getRaw()
        if self.yaml == False:
            return False
        self._entropy = self.yaml.get('entropy')
        if isinstance(self._entropy, bytes):
            self._entropyStr = b64encode(self._entropy).decode('utf-8')
        if isinstance(self._entropy, str):
            self._entropyStr = self._entropy
            self._entropy = b64decode(self._entropy)
        return True

    def load(self):
        self.yaml = self.getRaw()
        if self.yaml == False:
            return False
        self.yaml = self.decryptWallet(self.yaml)
        self._entropy = self.yaml.get('entropy')
        if isinstance(self._entropy, bytes):
            self._entropyStr = b64encode(self._entropy).decode('utf-8')
        if isinstance(self._entropy, str):
            self._entropyStr = self._entropy
            self._entropy = b64decode(self._entropy)
        self.account = self._generateAccount()
        self.publicKey = str(self._generatePublicKey())
        self.privateKey = self.account.key.to_0x_hex()
        self.address = self.account.address
        return True

    def _generateAccount(self):
        return EthereumWallet.generateAccount(self._entropy)

    @staticmethod
    def generateAccount(entropy: bytes):
        account = Account.from_key(entropy)
        try:
            from web3 import Web3
            account.checksum_address = Web3.to_checksum_address(account.address)
        except Exception as _:
            account.checksum_address = None
        return account

    def _generatePublicKey(self):
        '''
        In Ethereum, the eth-account library's Account class does not directly
        provide the public key. However, you can derive the public key from the
        private key using the eth_keys library, which is internally used by
        eth-account.
        '''
        return keys.PrivateKey(self.account.key).public_key

    def sign(self, message: str):
        return Account.sign_message(
            encode_defunct(text=message),
            private_key=self.account.key)

    def verify(self, message: str, sig: bytes, address: Union[str, None] = None):
        return Account.recover_message(
            encode_defunct(text=message),
            signature=sig) == (address or self.address)<|MERGE_RESOLUTION|>--- conflicted
+++ resolved
@@ -4,10 +4,7 @@
 from eth_account import Account
 from eth_account.messages import encode_defunct
 from satorilib.disk.wallet import WalletApi
-<<<<<<< HEAD
-=======
 from satorilib.wallet.ethereum.valid import isValidEthereumAddress
->>>>>>> ef29dcbc
 
 class EthereumWallet():
     '''
