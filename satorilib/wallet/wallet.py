from typing import Union
import os
import json
import joblib
import threading
from enum import Enum
from base64 import b64encode, b64decode
from random import randrange
import mnemonic
from decimal import Decimal
from satorilib import logging
from satorilib import config
from satorilib.utils import system
from satorilib.disk.utils import safetify
from satorilib.electrumx import Electrumx
from satorilib.wallet.concepts import authenticate
from satorilib.wallet.utils.transaction import TxUtils
from satorilib.wallet.utils.validate import Validate
from satorilib.wallet.concepts.balance import Balance
from satorilib.wallet.concepts.transaction import TransactionResult, TransactionFailure, TransactionStruct

class TxCreationValidation(Enum):
    ready = (1, 'Initial state, ready to create')
    partialReady = (2, 'Partially ready')
    failure = (3, 'Creation failed')

    def __init__(self, code:int, description:str):
        self.code = code
        self.description = description


class WalletBase():

    def __init__(self, entropy: Union[bytes, None] = None):
        self._entropy: Union[bytes, None] = entropy
        self._entropyStr:str = ''
        self._privateKeyObj = None
        self.privateKey:str = ''
        self.words:str  = ''
        self.publicKey: str = ''
        self.address: str = ''
        self.scripthash: str = ''

    @property
    def symbol(self) -> str:
        return 'wallet'

    def close(self) -> None:
        self._entropy = None
        self._entropyStr = ''
        self._privateKeyObj = None
        self.privateKey = ''
        self.words = ''

    def loadFromYaml(self, yaml: Union[dict, None] = None):
        yaml = yaml or {}
        self._entropy = yaml.get('entropy')
        if isinstance(self._entropy, bytes):
            self._entropyStr = b64encode(self._entropy).decode('utf-8')
        if isinstance(self._entropy, str):
            self._entropyStr = self._entropy
            self._entropy = b64decode(self._entropy)
        self.words = yaml.get('words', '')
        self.privateKey = yaml.get('privateKey', '')
        self.publicKey = yaml.get('publicKey', '')
        self.address = yaml.get(self.symbol, {}).get('address')
        self.scripthash = yaml.get('scripthash', '')
        self.generateObjects()

    def verify(self) -> bool:
        if self._entropy is None:
            return False
        _entropy = self._entropy
        _entropyStr = b64encode(_entropy).decode('utf-8')
        _privateKeyObj = self._generatePrivateKey()
        if _privateKeyObj is None:
            return False
        _addressObj = self._generateAddress(pub=_privateKeyObj.pub)
        words = self._generateWords()
        privateKey = str(_privateKeyObj)
        publicKey = _privateKeyObj.pub.hex()
        address = str(_addressObj)
        # file might not have the address listed...
        if self.address is None:
            self.address = address
        scripthash = self._generateScripthash(forAddress=address)
        return (
            _entropy == self._entropy and
            _entropyStr == self._entropyStr and
            words == self.words and
            privateKey == self.privateKey and
            publicKey == self.publicKey and
            address == self.address and
            scripthash == self.scripthash)

    def generateObjects(self):
        self._entropy = self._entropy or WalletBase.generateEntropy()
        self._entropyStr = b64encode(self._entropy).decode('utf-8')
        self._privateKeyObj = self._generatePrivateKey()
        self._addressObj = self._generateAddress()

    def generate(self):
        self.generateObjects()
        self.words = self.words or self._generateWords()
        if self._privateKeyObj is None:
            return False
        self.privateKey = self.privateKey or str(self._privateKeyObj)
        self.publicKey = self.publicKey or self._privateKeyObj.pub.hex()
        self.address = self.address or str(self._addressObj)
        self.scripthash = self.scripthash or self._generateScripthash()

    def _generateScripthash(self, forAddress: Union[str, None] = None):
        # possible shortcut:
        # self.scripthash = '76a914' + [s for s in self._addressObj.to_scriptPubKey().raw_iter()][2][1].hex() + '88ac'
        from base58 import b58decode_check
        from binascii import hexlify
        from hashlib import sha256
        import codecs
        OP_DUP = b'76'
        OP_HASH160 = b'a9'
        BYTES_TO_PUSH = b'14'
        OP_EQUALVERIFY = b'88'
        OP_CHECKSIG = b'ac'
        def dataToPush(address): return hexlify(b58decode_check(address)[1:])
        def sigScriptRaw(address): return b''.join(
            (OP_DUP, OP_HASH160, BYTES_TO_PUSH, dataToPush(address), OP_EQUALVERIFY, OP_CHECKSIG))
        def scripthash(address): return sha256(codecs.decode(
            sigScriptRaw(address), 'hex_codec')).digest()[::-1].hex()
        return scripthash(forAddress or self.address)

    @staticmethod
    def generateEntropy() -> bytes:
        # return m.to_entropy(m.generate())
        # return b64encode(x.to_seed(x.generate(strength=128))).decode('utf-8')
        return os.urandom(32)

    def _generateWords(self):
        return mnemonic.Mnemonic('english').to_mnemonic(self._entropy or b'')

    def _generatePrivateKey(self, compressed: bool = True):
        ''' returns a private key object '''

    def _generateAddress(self, pub=None):
        ''' returns an address object '''

    def _generateScriptPubKeyFromAddress(self, address: str):
        ''' returns CScript object from address '''

    def _generateUncompressedPubkey(self):
        ''' returns a private key object '''
        return self._generatePrivateKey(compressed=False).pub.hex()


class Wallet(WalletBase):

    @staticmethod
    def openSafely(
        supposedDict: Union[dict, None],
        key: str,
        default: Union[str, int, dict, list, None] = None,
    ):
        if not isinstance(supposedDict, dict):
            return default
        try:
            return supposedDict.get(key, default)
        except Exception as e:
            logging.error('openSafely err:', supposedDict, e)
            return default

    def __init__(
        self,
        walletPath: str,
        cachePath: Union[str, None] = None,
        reserve: float = .25,
        isTestnet: bool = False,
        password: Union[str, None] = None,
        watchAssets: Union[list[str], None] = None,
        skipSave: bool = False,
        pullFullTransactions: bool = True,
    ):
        if walletPath == cachePath:
            raise Exception('wallet and cache paths cannot be the same')
        super().__init__()
        self.skipSave = skipSave
        self.watchAssets = ['SATORI'] if watchAssets is None else watchAssets
        # at $100 SATORI this is 1 penny (for evr tx fee)
        self.mundoFee = 0.0001
        # at $100 SATORI this is 1 dollar (for risk and gas fees), by BurnBridge
        self.bridgeFee: float = 0.01
        self.bridgeAddress: str = 'EUqCW1WmT6a9Y6RBVhsxY1k4S135RPWCy7'  # TODO finish
        self.burnAddress: str = TxUtils.evrBurnMintAddressMain #'EXBurnMintXXXXXXXXXXXXXXXXXXXbdK5E'  # real
        self.maxBridgeAmount: float = 500
        #self.burnAddress: str = 'EL1BS6HmwY1KoeqBokKjUMcWbWsn5kamGv' # testing
        self.isTestnet = isTestnet
        self.password = password
        self.walletPath = walletPath
        self.cachePath = cachePath or walletPath.replace('.yaml', '.cache.joblib')
        # maintain minimum amount of currency at all times to cover fees - server only
        self.reserveAmount = reserve
        self.reserve = TxUtils.asSats(reserve)
        self.stats = {}
        self.alias = None
        self.banner = None
        self.currency: Balance = Balance.empty('EVR')
        self.balance: Balance = Balance.empty('SATORI')
        self.divisibility = 0
        self.transactionHistory: list[dict] = []
        # TransactionStruct(*v)... {txid: (raw, vinVoutsTxs)}
        self._transactions: dict[str, tuple[dict, list[dict]]] = {}
        self.cache = {}
        self.transactions: list[TransactionStruct] = []
        self.assetTransactions = []
        self.electrumx: Electrumx = None # type: ignore
        self.unspentCurrency = None
        self.unspentAssets = None
        self.status = None
        self.pullFullTransactions = pullFullTransactions
        self.load()
        self.loadCache()

    def __call__(self):
        self.get()
        return self

    def __repr__(self):
        return (
            f'{self.chain}Wallet('
            f'\n  publicKey: {self.publicKey},'
            f'\n  privateKey: {self.privateKey},'
            f'\n  words: {self.words},'
            f'\n  address: {self.address},'
            f'\n  scripthash: {self.scripthash},'
            f'\n  currency: {self.currency},'
            f'\n  balance: {self.balance},'
            f'\n  stats: {self.stats},'
            f'\n  banner: {self.banner})')

    @property
    def chain(self) -> str:
        return ''

    @property
    def satoriOriginalTxHash(self) -> str:
        return ''

    @property
    def publicKeyBytes(self) -> bytes:
        return bytes.fromhex(self.publicKey or '')

    @property
    def isEncrypted(self) -> bool:
        return ' ' not in (self.words or '')

    @property
    def isDecrypted(self) -> bool:
        return not self.isEncrypted

    @property
    def networkByte(self) -> bytes:
        return (33).to_bytes(1, 'big') # evrmore by default

    @property
    def account(self) -> 'eth_account.Account':
        from satorilib.wallet.ethereum.wallet import EthereumWallet
        return EthereumWallet.generateAccount(self._entropy)

    @property
    def ethAddress(self) -> str:
        return self.account.address

    ### Loading ################################################################

    def walletFileExists(self, path: Union[str, None] = None):
        return os.path.exists(path or self.walletPath)

    def cacheFileExists(self):
        return os.path.exists(self.cachePath)

    def load(self) -> bool:
        if not self.walletFileExists():
            self.generate()
            self.save()
            return self.load()
        self.yaml = config.get(self.walletPath)
        if self.yaml == False:
            return False
        self.yaml = self.decryptWallet(self.yaml)
        self.loadFromYaml(self.yaml)
        if self.isDecrypted and not super().verify():
            raise Exception('wallet or vault file corrupt')
        return True

    def close(self) -> None:
        self.password = None
        self.yaml = None
        super().close()

    def open(self, password: Union[str, None] = None) -> None:
        self.password = password
        self.load()

    def decryptWallet(self, encrypted: dict) -> dict:
        if isinstance(self.password, str):
            from satorilib import secret
            try:
                return secret.decryptMapValues(
                    encrypted=encrypted,
                    password=self.password,
                    keys=['entropy', 'privateKey', 'words',
                          # we used to encrypt these, but we don't anymore...
                          'address' if len(encrypted.get(self.symbol, {}).get(
                              'address', '')) > 34 else '',  # == 108 else '',
                          'scripthash' if len(encrypted.get(
                              'scripthash', '')) != 64 else '',  # == 152 else '',
                          'publicKey' if len(encrypted.get(
                              'publicKey', '')) != 66 else '',  # == 152 else '',
                          ])
            except Exception as _:
                return encrypted
        return encrypted

    def encryptWallet(self, content: dict) -> dict:
        if isinstance(self.password, str):
            from satorilib import secret
            try:
                return secret.encryptMapValues(
                    content=content,
                    password=self.password,
                    keys=['entropy', 'privateKey', 'words'])
            except Exception as _:
                return content
        return content

    def save(self, path: Union[str, None] = None) -> bool:
        path = path or self.walletPath
        safetify(path)
        if self.walletFileExists(path):
            return False
        config.put(
            data={
                **(
                    self.encryptWallet(content=self.yaml)
                    if hasattr(self, 'yaml') and isinstance(self.yaml, dict)
                    else {}),
                **self.encryptWallet(
                    content={
                        'entropy': self._entropyStr,
                        'words': self.words,
                        'privateKey': self.privateKey,
                    }),
                **{
                    'publicKey': self.publicKey,
                    'scripthash': self.scripthash,
                    self.symbol: {
                        'address': self.address,
                    }
                }
            },
            path=path)
        return True

    def loadCache(self) -> bool:

        def fromJoblib(cachePath: str) -> Union[None, dict]:
            try:
                if os.path.isfile(cachePath):
                    return joblib.load(cachePath)
                return None
            except Exception as e:
                logging.debug(f'unable to load wallet cache, creating a new one: {e}')
                if os.path.isfile(cachePath):
                    os.remove(cachePath)
                return None

        if self.skipSave:
            return False
        if not self.cacheFileExists():
            return False
        try:
            if self.cachePath.endswith('.joblib'):
                self.cache = fromJoblib(self.cachePath)
                if self.cache is None:
                    return False
                self.status = self.cache['status']
                self.unspentCurrency = self.cache['unspentCurrency']
                self.unspentAssets = self.cache['unspentAssets']
                self.transactions = self.cache['transactions']
                return self.status
            return False
        except Exception as e:
            logging.error(f'issue loading transaction cache, {e}')
            return False

    def saveCache(self):
        if self.skipSave:
            return False
        try:
            safetify(self.cachePath)
            if self.cachePath.endswith('.joblib'):
                safetify(self.cachePath)
                joblib.dump({
                    'status': self.status,
                    'unspentCurrency': self.unspentCurrency,
                    'unspentAssets': self.unspentAssets,
                    'transactions': self.transactions},
                    self.cachePath)
                return True
        except Exception as e:
            logging.error("wallet transactions saveCache error", e)

    ### Electrumx ##############################################################

    def connected(self) -> bool:
        if isinstance(self.electrumx, Electrumx):
            return self.electrumx.connected()
        return False

    def subscribeToScripthashActivity(self):

        def parseNotification(notification: dict) -> str:
            return notification.get('params',['scripthash', 'status'])[-1]

        def handleNotifiation(notification: dict):
            return updateStatus(parseNotification(notification))

        def handleResponse(status: str):
            return updateStatus(status)

        def updateStatus(status: str) -> bool:
            def thenSave():
                self.getUnspentSignatures()
                self.status = status
                self.saveCache()

            if self.status == status:
                return False
            self.getBalances()
            self.getUnspents()
            self.status = status
            self.getUnspentTransactions(threaded=True, then=thenSave)
            return True

        if self.electrumx.ensureConnected():
            return handleResponse(
                self.electrumx.api.subscribeScripthash(
                    scripthash=self.scripthash,
                    callback=handleNotifiation))

    def preSend(self) -> bool:
        if  (
            self.electrumx is None or (
                isinstance(self.electrumx, Electrumx) and
                not self.electrumx.connected())
        ):
            if self.electrumx.ensureConnected():
                return True
            self.stats = {'status': 'not connected'}
            self.divisibility = self.divisibility or 8
            self.banner = 'not connected'
            self.transactionHistory = self.transactionHistory or []
            self.unspentCurrency = self.unspentCurrency or []
            self.unspentAssets = self.unspentAssets or []
            self.currency = self.currency or 0
            self.balance = self.balance or 0
            return False
        return True

    def get(self, *args, **kwargs):
        ''' gets data from the blockchain, saves to attributes '''
        if not self.preSend():
            return
        self.getStats()
        self.getTransactionHistory()
        self.getBalances()

    def getStats(self):
        self.stats = self.electrumx.api.getStats()
        self.divisibility = Wallet.openSafely(self.stats, 'divisions', 8)
        self.divisibility = self.divisibility if self.divisibility is not None else 8
        self.banner = self.electrumx.api.getBanner()

    def getTransactionHistory(self):
        self.transactionHistory = self.electrumx.api.getTransactionHistory(
            scripthash=self.scripthash)

    def getBalances(self):
        self.balances = self.electrumx.api.getBalances(scripthash=self.scripthash)
        self.currency = Balance.fromBalances('EVR', self.balances or {})
        self.balance = Balance.fromBalances('SATORI', self.balances or {})

    def getReadyToSend(self, balance: bool = True, save: bool = True):
        if balance:
            self.getBalances()
        self.getUnspents()
        self.getUnspentTransactions(threaded=False)
        self.getUnspentSignatures()
        if save:
            self.saveCache()

    def getUnspents(self):
        self.unspentCurrency = self.electrumx.api.getUnspentCurrency(scripthash=self.scripthash)
        self.unspentCurrency = [
            x for x in self.unspentCurrency
            if x.get('asset') == None]
        self.unspentAssets = []
        if 'SATORI' in self.watchAssets:
            # never used:
            #self.balanceOnChain = self.electrumx.api.getBalance(scripthash=self.scripthash)
            #logging.debug('self.balanceOnChain', self.balanceOnChain)
            # mempool sends all unspent transactions in currency and assets so we have to filter them here:
            self.unspentAssets = self.electrumx.api.getUnspentAssets(scripthash=self.scripthash)
            self.unspentAssets = [
                x for x in self.unspentAssets
                if x.get('asset') != None]
            logging.debug('self.unspentAssets', self.unspentAssets)

    def deriveBalanceFromUnspents(self):
        ''' though I like the one source of truth we don't do this anymore '''
        for x in self.unspentCurrency:
            Wallet.openSafely(x, 'value', 0)
        self.currency = sum([
            x.get('value', 0)
            for x in self.unspentCurrency
            if x.get('asset') == None])
        self.currencyAmount = TxUtils.asAmount(self.currency or 0, 8)
        if 'SATORI' in self.watchAssets:
            self.balance = sum([
                x.get('value', 0)
                for x in self.unspentAssets
                if (x.get('name', x.get('asset')) == 'SATORI' and
                    x.get('value') > 0)])
            logging.debug('self.balance', self.balance)
            self.balance.amount = TxUtils.asAmount(
                self.balance or 0,
                self.divisibility)

    def getUnspentTransactions(self, threaded: bool = True, then: callable = None):

        def run():
            transactionIds = {tx.txid for tx in self.transactions}
            txids = [uc['tx_hash'] for uc in self.unspentCurrency] + [ua['tx_hash'] for ua in self.unspentAssets]
            for txid in txids:
                if txid not in transactionIds:
                    raw = self.electrumx.api.getTransaction(txid)
                    logging.debug('pulling transaction:', txid, color='blue')
                    if raw is not None:
                        self.transactions.append(TransactionStruct(
                            raw=raw,
                            vinVoutsTxids=[
                                vin.get('txid', '')
                                for vin in raw.get('vin', {})
                                if vin.get('txid', '') != '']))
            if callable(then):
                then()

        if threaded:
            self.getUnspentTransactionsThread = threading.Thread(
                target=run, daemon=True)
            self.getUnspentTransactionsThread.start()
        else:
            run()
            if callable(then):
                then()
        return True



    ### Functions ##############################################################

    def appendTransaction(self, txid):
        self.electrumx.ensureConnected()
        if txid not in self._transactions.keys():
            raw = self.electrumx.api.getTransaction(txid)
            if raw is not None:
                if self.pullFullTransactions:
                    txs = []
                    txIds = []
                    for vin in raw.get('vin', {}):
                        txId = vin.get('txid', '')
                        if txId == '':
                            continue
                        txIds.append(txId)
                        txs.append(self.electrumx.api.getTransaction(txId))
                    transaction = TransactionStruct(
                        raw=raw,
                        vinVoutsTxids=txIds,
                        vinVoutsTxs=[t for t in txs if t is not None])
                    self.transactions.append(transaction)
                    self._transactions[txid] = transaction.export()
                    return transaction.export()
                else:
                    txs = []
                    txIds = []
                    for vin in raw.get('vin', {}):
                        txId = vin.get('txid', '')
                        if txId == '':
                            continue
                        txIds.append(txId)
                        # <--- don't get the inputs to the transaction here
                    transaction = TransactionStruct(
                        raw=raw,
                        vinVoutsTxids=txIds)
                    self.transactions.append(transaction)
        else:
            raw, txids, txs = self._transactions.get(txid, ({}, []))
            self.transactions.append(
                TransactionStruct(
                    raw=raw,
                    vinVoutsTxids=txids,
                    vinVoutsTxs=txs))

    def callTransactionHistory(self):
        def getTransactions(transactionHistory: dict) -> list:
            self.transactions = []
            if not isinstance(transactionHistory, list):
                return
            new_transactions = {}  # Collect new transactions here
            for tx in transactionHistory:
                txid = tx.get('tx_hash', '')
                new_tranaction = self.appendTransaction(txid)
                if new_tranaction is not None:
                    new_transactions[txid] = new_tranaction
            # why not save self._transactions to cache? because these are incremental.
            #self.saveCache(new_transactions)

        # self.getTransactionsThread = threading.Thread(
        #    target=getTransactions, args=(self.transactionHistory,), daemon=True)
        # self.getTransactionsThread.start()

    def setAlias(self, alias: Union[str, None] = None) -> None:
        self.alias = alias

    def hash160ToAddress(self, pubKeyHash: Union[str, bytes]) -> str:
        return TxUtils.hash160ToAddress(pubKeyHash, self.networkByte)

    def showStats(self):
        ''' returns a string of stats properly formatted '''
        def invertDivisibility(divisibility: int):
            return (16 + 1) % (divisibility + 8 + 1)

        divisions = self.stats.get('divisions', 8)
        circulatingCoins = TxUtils.asAmount(int(self.stats.get(
            'sats_in_circulation', 100000000000000)))
        # circulatingSats = self.stats.get(
        #    'sats_in_circulation', 100000000000000) / int('1' + ('0'*invertDivisibility(int(divisions))))
        # headTail = str(circulatingSats).split('.')
        # if headTail[1] == '0' or headTail[1] == '00000000':
        #    circulatingSats = f"{int(headTail[0]):,}"
        # else:
        #    circulatingSats = f"{int(headTail[0]):,}" + '.' + \
        #        f"{headTail[1][0:4]}" + '.' + f"{headTail[1][4:]}"
        return f'''
    Circulating Supply: {circulatingCoins}
    Decimal Points: {divisions}
    Reissuable: {self.stats.get('reissuable', False)}
    Issuing Transactions: {self.stats.get('source', {}).get('tx_hash', self.satoriOriginalTxHash)}
    '''

    def authPayload(self, asDict: bool = False, challenge: str = None) -> Union[str, dict]:
        payload = authenticate.authPayload(self, challenge)
        if asDict:
            return payload
        return json.dumps(payload)

    def registerPayload(self, asDict: bool = False, challenge: str = None) -> Union[str, dict]:
        payload = {
            **authenticate.authPayload(self, challenge),
            **system.devicePayload(asDict=True)}
        if asDict:
            return payload
        return json.dumps(payload)

    def sign(self, message: str):
        ''' signs a message with the private key '''

    def verify(self, message: str, sig: bytes, address: Union[str, None] = None) -> bool:
        ''' verifies a message with the public key '''

    ### Transaction Support ####################################################

    def getUnspentSignatures(self, force: bool = False) -> bool:
        '''
        we don't need to get the scriptPubKey every time we open the wallet,
        and it requires lots of calls for individual transactions.
        we just need them available when we're creating transactions.
        '''
        if 'SATORI' in self.watchAssets:
            unspents = [
                u for u in self.unspentCurrency + self.unspentAssets
                if 'scriptPubKey' not in u]
        else:
            unspents = [
                u for u in self.unspentCurrency
                if 'scriptPubKey' not in u]
        if not force and len(unspents) == 0:
            # already have them all
            return True

        try:
            # subscription is not necessary for this
            # make sure we're connected
            # if not hasattr(self, 'electrumx') or not self.electrumx.connected():
            #    self.connect()
            # self.get()

            # get transactions, save their scriptPubKey hex to the unspents
            for uc in self.unspentCurrency:
                if uc.get('scriptPubKey', None) is not None:
                    continue
                if len([tx for tx in self.transactions if tx.txid == uc['tx_hash']]) == 0:
                    new_transactions = {}  # Collect new transactions here
                    new_tranaction = self.appendTransaction(uc['tx_hash'])
                    if new_tranaction is not None:
                        new_transactions[uc['tx_hash']] = new_tranaction
                    #self.saveCache(new_transactions)
                tx = [tx for tx in self.transactions if tx.txid == uc['tx_hash']]
                if len(tx) > 0:
                    vout = [vout for vout in tx[0].raw.get(
                        'vout', []) if vout.get('n') == uc['tx_pos']]
                    if len(vout) > 0:
                        scriptPubKey = vout[0].get(
                            'scriptPubKey', {}).get('hex', None)
                        if scriptPubKey is not None:
                            uc['scriptPubKey'] = scriptPubKey
            if 'SATORI' in self.watchAssets:
                for ua in self.unspentAssets:
                    if ua.get('scriptPubKey', None) is not None:
                        continue
                    if len([tx for tx in self.transactions if tx.txid == ua['tx_hash']]) == 0:
                        new_transactions = {}  # Collect new transactions here
                        new_tranaction = self.appendTransaction(ua['tx_hash'])
                        if new_tranaction is not None:
                            new_transactions[ua['tx_hash']] = new_tranaction
                        #self.saveCache(new_transactions)
                    tx = [tx for tx in self.transactions if tx.txid == ua['tx_hash']]
                    if len(tx) > 0:
                        vout = [vout for vout in tx[0].raw.get(
                            'vout', []) if vout.get('n') == ua['tx_pos']]
                        if len(vout) > 0:
                            scriptPubKey = vout[0].get(
                                'scriptPubKey', {}).get('hex', None)
                            if scriptPubKey is not None:
                                ua['scriptPubKey'] = scriptPubKey
        except Exception as e:
            logging.warning(
                'unable to acquire signatures of unspent transactions, maybe unable to send', e, print=True)
            return False
        return True

    def getUnspentsFromHistory(self) -> tuple[list, list]:
        '''
            get unspents from transaction history
            I have to figure out what the VOUTs are myself -
            and I have to split them into lists of currency and Satori outputs
            get history, loop through all transactions, gather all vouts
            loop through all transactions again, remove the vouts that are referenced by vins
            loop through the remaining vouts which are the unspent vouts
            and throw the ones away that are assets but not satori,
            and save the others as currency or satori outputs
            self.transactionHistory structure: [{
                "height": 215008,
                "tx_hash": "f3e1bf48975b8d6060a9de8884296abb80be618dc00ae3cb2f6cee3085e09403"
            }]
            unspents structure: [{
                "tx_pos": 0,
                "value": 45318048,
                "tx_hash": "9f2c45a12db0144909b5db269415f7319179105982ac70ed80d76ea79d923ebf",
                "height": 437146 # optional
            }]
        '''

        for txRef in self.transactionHistory:
            txRef['tx_hash']

    def _checkSatoriValue(self, output: 'CMutableTxOut', amount: float=None) -> bool:
        '''
        returns true if the output is a satori output of amount or self.mundoFee
        '''

    def _gatherReservedCurrencyUnspent(self, exactSats: int = 0):
        unspentCurrency = [
            x for x in self.unspentCurrency if x.get('value') == exactSats]
        if len(unspentCurrency) == 0:
            return None
        return unspentCurrency[0]

    def _gatherOneCurrencyUnspent(self, atleastSats: int = 0, claimed: dict = None) -> tuple:
        claimed = claimed or {}
        for unspentCurrency in self.unspentCurrency:
            if (
                unspentCurrency.get('value') >= atleastSats and
                unspentCurrency.get('tx_hash') not in claimed.keys()
            ):
                return unspentCurrency, unspentCurrency.get('value'), len(self.unspentCurrency)
        return None, 0, 0

    def _gatherCurrencyUnspents(
        self,
        sats: int = 0,
        inputCount: int = 0,
        outputCount: int = 0,
        randomly: bool = False,
    ) -> tuple[list, int]:
        unspentCurrency = [
            x for x in self.unspentCurrency if x.get('value') > 0]
        unspentCurrency = sorted(unspentCurrency, key=lambda x: x['value'])
        haveCurrency = sum([x.get('value') for x in unspentCurrency])
        if (haveCurrency < sats + self.reserve):
            raise TransactionFailure(
                'tx: must retain a reserve of currency to cover fees')
        gatheredCurrencySats = 0
        gatheredCurrencyUnspents = []
        encounteredDust = False
        while (
            gatheredCurrencySats < sats + TxUtils.estimatedFee(
                inputCount=inputCount + len(gatheredCurrencyUnspents),
                outputCount=outputCount)
        ):
            if randomly:
                randomUnspent = unspentCurrency.pop(
                    randrange(len(unspentCurrency)))
                gatheredCurrencyUnspents.append(randomUnspent)
                gatheredCurrencySats += randomUnspent.get('value')
            else:
                try:
                    smallestUnspent = unspentCurrency.pop(0)
                    gatheredCurrencyUnspents.append(smallestUnspent)
                    gatheredCurrencySats += smallestUnspent.get('value')
                except IndexError as _:
                    # this usually happens when people have lots of dust.
                    encounteredDust = True
                    break
        if encounteredDust:
            unspentCurrency = gatheredCurrencyUnspents
            gatheredCurrencySats = 0
            gatheredCurrencyUnspents = []
            while (
                gatheredCurrencySats < sats + TxUtils.estimatedFee(
                    inputCount=inputCount + len(gatheredCurrencyUnspents),
                    outputCount=outputCount)
            ):
                if randomly:
                    randomUnspent = unspentCurrency.pop(
                        randrange(len(unspentCurrency)))
                    gatheredCurrencyUnspents.append(randomUnspent)
                    gatheredCurrencySats += randomUnspent.get('value')
                else:
                    try:
                        largestUnspent = unspentCurrency.pop()
                        gatheredCurrencyUnspents.append(largestUnspent)
                        gatheredCurrencySats += largestUnspent.get('value')
                    except IndexError as _:
                        # they simply do not have enough currency to send
                        # it might all be dust.
                        # at least we can still try to make the transaction...
                        break
        return (gatheredCurrencyUnspents, gatheredCurrencySats)

    def _gatherSatoriUnspents(
        self,
        sats: int,
        randomly: bool = False
    ) -> tuple[list, int]:
        unspentSatori = [x for x in self.unspentAssets if x.get(
            'name', x.get('asset')) == 'SATORI' and x.get('value') > 0]
        unspentSatori = sorted(unspentSatori, key=lambda x: x['value'])
        haveSatori = sum([x.get('value') for x in unspentSatori])
        if not (haveSatori >= sats > 0):
            raise TransactionFailure('tx: not enough satori to send')
        # gather satori utxos at random
        gatheredSatoriSats = 0
        gatheredSatoriUnspents = []
        while gatheredSatoriSats < sats:
            if randomly:
                randomUnspent = unspentSatori.pop(
                    randrange(len(unspentSatori)))
                gatheredSatoriUnspents.append(randomUnspent)
                gatheredSatoriSats += randomUnspent.get('value')
            else:
                smallestUnspent = unspentSatori.pop(0)
                gatheredSatoriUnspents.append(smallestUnspent)
                gatheredSatoriSats += smallestUnspent.get('value')
        return (gatheredSatoriUnspents, gatheredSatoriSats)

    def _compileInputs(
        self,
        gatheredCurrencyUnspents: list = None,
        gatheredSatoriUnspents: list = None,
    ) -> tuple[list, list]:
        ''' compile inputs '''
        # see https://github.com/sphericale/python-evrmorelib/blob/master/examples/spend-p2pkh-txout.py

    def _compileSatoriOutputs(self, satsByAddress: dict[str, int] = None) -> list:
        ''' compile satori outputs'''
        # see https://github.com/sphericale/python-evrmorelib/blob/master/examples/spend-p2pkh-txout.py
        # vouts
        # how do I specify an asset output? this doesn't seem right for that:
        #         OP_DUP  OP_HASH160 3d5143a9336eaf44990a0b4249fcb823d70de52c OP_EQUALVERIFY OP_CHECKSIG OP_RVN_ASSET 0c72766e6f075341544f524921 75
        #         OP_DUP  OP_HASH160 3d5143a9336eaf44990a0b4249fcb823d70de52c OP_EQUALVERIFY OP_CHECKSIG 0c(OP_RVN_ASSET) 72766e(rvn) 74(t) 07(length) 5341544f524921(SATORI) 00e1f50500000000(padded little endian hex of 100000000) 75(drop)
        #         OP_DUP  OP_HASH160 3d5143a9336eaf44990a0b4249fcb823d70de52c OP_EQUALVERIFY OP_CHECKSIG 0c(OP_RVN_ASSET) 72766e(rvn) 74(t) 07(length) 5341544f524921(SATORI) 00e1f50500000000(padded little endian hex of 100000000) 75(drop)
        #         OP_DUP  OP_HASH160 3d5143a9336eaf44990a0b4249fcb823d70de52c OP_EQUALVERIFY OP_CHECKSIG 0c(OP_RVN_ASSET) 14(20 bytes length of asset information) 657672(evr) 74(t) 07(length of asset name) 5341544f524921(SATORI is asset name) 00e1f50500000000(padded little endian hex of 100000000) 75(drop)
        #         OP_DUP  OP_HASH160 3d5143a9336eaf44990a0b4249fcb823d70de52c OP_EQUALVERIFY OP_CHECKSIG 0c1465767274075341544f52492100e1f5050000000075
        # CScript([OP_DUP, OP_HASH160, Hash160(self.publicKey.encode()), OP_EQUALVERIFY, OP_CHECKSIG ])
        # CScript([OP_DUP, OP_HASH160, Hash160(self.publicKey.encode()), OP_EQUALVERIFY, OP_CHECKSIG OP_EVR_ASSET 0c ])
        #
        # for asset transfer...? perfect?
        #   >>> Hash160(CRavencoinAddress(address).to_scriptPubKey())
        #   b'\xc2\x0e\xdf\x8cG\xd7\x8d\xac\x052\x03\xddC<0\xdd\x00\x91\xd9\x19'
        #   >>> Hash160(CRavencoinAddress(address))
        #   b'!\x8d"6\xcf\xe8\xf6W4\x830\x85Y\x06\x01J\x82\xc4\x87p' <- looks like what we get with self.pubkey.encode()
        # https://ravencoin.org/assets/
        # https://rvn.cryptoscope.io/api/getrawtransaction/?txid=bae95f349f15effe42e75134ee7f4560f53462ddc19c47efdd03f85ef4ab8f40&decode=1
        #
        # todo: you could generalize this to send any asset. but not necessary.

    def _compileCurrencyOutputs(self, currencySats: int, address: str) -> list['CMutableTxOut']:
        ''' compile currency outputs'''

    def _compileSatoriChangeOutput(
        self,
        satoriSats: int = 0,
        gatheredSatoriSats: int = 0,
    ) -> 'CMutableTxOut':
        ''' compile satori change output '''

    def _compileCurrencyChangeOutput(
        self,
        currencySats: int = 0,
        gatheredCurrencySats: int = 0,
        inputCount: int = 0,
        outputCount: int = 0,
        scriptPubKey: 'CScript' = None,
        returnSats: bool = False,
    ) -> Union['CMutableTxOut', None, tuple['CMutableTxOut', int]]:
        ''' compile currency change output '''

    def _compileMemoOutput(self, memo: str) -> 'CMutableTxOut':
        '''
        compile op_return memo output
        for example:
            {"value":0,
            "n":0,
            "scriptPubKey":{"asm":"OP_RETURN 1869440365",
            "hex":"6a046d656d6f",
            "type":"nulldata"},
            "valueSat":0},
        '''

    def _createTransaction(self, txins: list, txinScripts: list, txouts: list) -> 'CMutableTransaction':
        ''' create transaction '''

    def _createPartialOriginatorSimple(self, txins: list, txinScripts: list, txouts: list) -> 'CMutableTransaction':
        ''' originate partial '''

    def _createPartialCompleterSimple(self, txins: list, txinScripts: list, tx: 'CMutableTransaction') -> 'CMutableTransaction':
        ''' complete partial '''

    def _txToHex(self, tx: 'CMutableTransaction') -> str:
        ''' serialize '''

    def _serialize(self, tx: 'CMutableTransaction') -> bytes:
        ''' serialize '''

    def _deserialize(self, serialTx: bytes) -> 'CMutableTransaction':
        ''' serialize '''

    def broadcast(self, txHex: str) -> str:
        self.electrumx.ensureConnected()
        return self.electrumx.api.broadcast(txHex)

    ### Transactions ###########################################################

    # for server

    def satoriDistribution(
        self,
        amountByAddress: dict[str: float],
        memo: str=None,
        broadcast: bool = True,
    ) -> str:
        ''' creates a transaction with multiple SATORI asset recipients '''
        if len(amountByAddress) == 0 or len(amountByAddress) > 1000:
            raise TransactionFailure('too many or too few recipients')
        satsByAddress: dict[str: int] = {}
        for address, amount in amountByAddress.items():
            if (
                amount <= 0 or
                # not TxUtils.isAmountDivisibilityValid(
                #    amount=amount,
                #    divisibility=self.divisibility) or
                not Validate.address(address, self.symbol)
            ):
                logging.info('amount', amount, 'divisibility', self.divisibility, 'address', address, 'address valid:', Validate.address(address, self.symbol),
                             'TxUtils.isAmountDivisibilityValid(amount=amount,divisibility=self.divisibility)', TxUtils.isAmountDivisibilityValid(amount=amount, divisibility=self.divisibility), color='green')
                raise TransactionFailure('satoriDistribution bad params')
            satsByAddress[address] = TxUtils.roundSatsDownToDivisibility(
                sats=TxUtils.asSats(amount),
                divisibility=self.divisibility)
        memoCount = 0
        if memo is not None:
            memoCount = 1
        satoriSats = sum(satsByAddress.values())
        (
            gatheredSatoriUnspents,
            gatheredSatoriSats) = self._gatherSatoriUnspents(satoriSats)
        (
            gatheredCurrencyUnspents,
            gatheredCurrencySats) = self._gatherCurrencyUnspents(
                inputCount=len(gatheredSatoriUnspents),
                outputCount=len(satsByAddress) + 2 + memoCount)
        txins, txinScripts = self._compileInputs(
            gatheredCurrencyUnspents=gatheredCurrencyUnspents,
            gatheredSatoriUnspents=gatheredSatoriUnspents)
        satoriOuts = self._compileSatoriOutputs(satsByAddress)
        satoriChangeOut = self._compileSatoriChangeOutput(
            satoriSats=satoriSats,
            gatheredSatoriSats=gatheredSatoriSats)
        currencyChangeOut = self._compileCurrencyChangeOutput(
            gatheredCurrencySats=gatheredCurrencySats,
            inputCount=len(txins),
            outputCount=len(satsByAddress) + 2 + memoCount)  # satoriChange, currencyChange, memo
        memoOut = None
        if memo is not None:
            memoOut = self._compileMemoOutput(memo)
        tx = self._createTransaction(
            txins=txins,
            txinScripts=txinScripts,
            txouts=satoriOuts + [
                x for x in [satoriChangeOut, currencyChangeOut, memoOut]
                if x is not None])
        if broadcast:
            return self.broadcast(self._txToHex(tx))
        return self._txToHex(tx)

    # for neuron
    def currencyTransaction(self, amount: float, address: str):
        ''' creates a transaction to just send rvn '''
        ''' unused, untested '''
        if (
            amount <= 0 or
            # not TxUtils.isAmountDivisibilityValid(
            #     amount=amount,
            #     divisibility=8) or
            not Validate.address(address, self.symbol)
        ):
            raise TransactionFailure('bad params for currencyTransaction')
        currencySats = TxUtils.roundSatsDownToDivisibility(
            sats=TxUtils.asSats(amount),
            divisibility=8)
        (
            gatheredCurrencyUnspents,
            gatheredCurrencySats) = self._gatherCurrencyUnspents(
                sats=currencySats,
                inputCount=0,
                outputCount=1)
        txins, txinScripts = self._compileInputs(
            gatheredCurrencyUnspents=gatheredCurrencyUnspents)
        currencyOuts = self._compileCurrencyOutputs(currencySats, address)
        currencyChangeOut = self._compileCurrencyChangeOutput(
            currencySats=currencySats,
            gatheredCurrencySats=gatheredCurrencySats,
            inputCount=len(txins),
            outputCount=2)
        tx = self._createTransaction(
            txins=txins,
            txinScripts=txinScripts,
            txouts=currencyOuts + [
                x for x in [currencyChangeOut]
                if x is not None])
        return self.broadcast(self._txToHex(tx))

    # for neuron
    def satoriTransaction(self, amount: float, address: str):
        ''' creates a transaction to send satori to one address '''
        if (
            amount <= 0 or
            # not TxUtils.isAmountDivisibilityValid(
            #    amount=amount,
            #    divisibility=self.divisibility) or
            not Validate.address(address, self.symbol)
        ):
            raise TransactionFailure('satoriTransaction bad params')
        satoriSats = TxUtils.roundSatsDownToDivisibility(
            sats=TxUtils.asSats(amount),
            divisibility=self.divisibility)
        (
            gatheredSatoriUnspents,
            gatheredSatoriSats) = self._gatherSatoriUnspents(satoriSats)
        # gather currency in anticipation of fee
        (
            gatheredCurrencyUnspents,
            gatheredCurrencySats) = self._gatherCurrencyUnspents(
                inputCount=len(gatheredSatoriUnspents),
                outputCount=3)
        txins, txinScripts = self._compileInputs(
            gatheredCurrencyUnspents=gatheredCurrencyUnspents,
            gatheredSatoriUnspents=gatheredSatoriUnspents)
        satoriOuts = self._compileSatoriOutputs({address: satoriSats})
        satoriChangeOut = self._compileSatoriChangeOutput(
            satoriSats=satoriSats,
            gatheredSatoriSats=gatheredSatoriSats)
        currencyChangeOut = self._compileCurrencyChangeOutput(
            gatheredCurrencySats=gatheredCurrencySats,
            inputCount=len(txins),
            outputCount=3)
        tx = self._createTransaction(
            txins=txins,
            txinScripts=txinScripts,
            txouts=satoriOuts + [
                x for x in [satoriChangeOut, currencyChangeOut]
                if x is not None])
        return self.broadcast(self._txToHex(tx))

    def satoriAndCurrencyTransaction(self, satoriAmount: float, currencyAmount: float, address: str):
        ''' creates a transaction to send satori and currency to one address '''
        ''' unused, untested '''
        if (
            satoriAmount <= 0 or
            currencyAmount <= 0 or
            # not TxUtils.isAmountDivisibilityValid(
            #    amount=satoriAmount,
            #    divisibility=self.divisibility) or
            # not TxUtils.isAmountDivisibilityValid(
            #    amount=currencyAmount,
            #    divisibility=8) or
            not Validate.address(address, self.symbol)
        ):
            raise TransactionFailure('satoriAndCurrencyTransaction bad params')
        satoriSats = TxUtils.roundSatsDownToDivisibility(
            sats=TxUtils.asSats(satoriAmount),
            divisibility=self.divisibility)
        currencySats = TxUtils.roundSatsDownToDivisibility(
            sats=TxUtils.asSats(currencyAmount),
            divisibility=8)
        (
            gatheredSatoriUnspents,
            gatheredSatoriSats) = self._gatherSatoriUnspents(satoriSats)
        (
            gatheredCurrencyUnspents,
            gatheredCurrencySats) = self._gatherCurrencyUnspents(
                sats=currencySats,
                inputCount=len(gatheredSatoriUnspents),
                outputCount=4)
        txins, txinScripts = self._compileInputs(
            gatheredCurrencyUnspents=gatheredCurrencyUnspents,
            gatheredSatoriUnspents=gatheredSatoriUnspents)
        satoriOuts = self._compileSatoriOutputs({address: satoriSats})
        currencyOuts = self._compileCurrencyOutputs(currencySats, address)
        satoriChangeOut = self._compileSatoriChangeOutput(
            satoriSats=satoriSats,
            gatheredSatoriSats=gatheredSatoriSats)
        currencyChangeOut = self._compileCurrencyChangeOutput(
            currencySats=currencySats,
            gatheredCurrencySats=gatheredCurrencySats,
            inputCount=(
                len(gatheredSatoriUnspents) +
                len(gatheredCurrencyUnspents)),
            outputCount=4)
        tx = self._createTransaction(
            txins=txins,
            txinScripts=txinScripts,
            txouts=(
                satoriOuts + currencyOuts + [
                    x for x in [satoriChangeOut, currencyChangeOut]
                    if x is not None]))
        return self.broadcast(self._txToHex(tx))

    # def satoriOnlyPartial(self, amount: int, address: str, pullFeeFromAmount: bool = False) -> str:
    #    '''
    #    if people do not have a balance of rvn, they can still send satori.
    #    they have to pay the fee in satori, so it's a higher fee, maybe twice
    #    as much on average as a normal transaction. this is because the
    #    variability of the satori price. So this function produces a partial
    #    transaction that can be sent to the server and the rest of the network
    #    to be completed. he who completes the transaction will pay the rvn fee
    #    and collect the satori fee. we will probably broadcast as a json object.
    #
    #    not completed! this generalized version needs to use SIGHASH_SINGLE
    #    which makes the transaction more complex as all inputs need to
    #    correspond to their output. see simple version for more details.
    #
    #    after having completed the simple version, I realized that the easy
    #    solution to the problem of using SIGHASH_SINGLE and needing to issue
    #    change is to simply add an additional input to be assigned to the
    #    change output (a good use of dust, actaully). The only edge case we'd
    #    need to handle is if the user has has no additional utxo to be used as
    #    and input. In that case you'd have to put the process on hold, create a
    #    separate transaction to send the user back to self in order to create
    #    the additional input. That would be a pain, but it is doable, and it
    #    would be a semi-rare case, and it would be a good use of dust, and it
    #    would allow for the general mutli-party-partial-transaction solution.
    #    '''
    #    if (
    #        amount <= 0 or
    #        not TxUtils.isAmountDivisibilityValid(
    #            amount=amount,
    #            divisibility=self.divisibility) or
    #        not Validate.address(address, self.symbol)
    #    ):
    #        raise TransactionFailure('satoriTransaction bad params')
    #    if pullFeeFromAmount:
    #        amount -= self.mundoFee
    #    satoriTotalSats = TxUtils.asSats(amount + self.mundoFee)
    #    satoriSats = TxUtils.asSats(amount)
    #    (
    #        gatheredSatoriUnspents,
    #        gatheredSatoriSats) = self._gatherSatoriUnspents(satoriTotalSats)
    #    txins, txinScripts = self._compileInputs(
    #        gatheredSatoriUnspents=gatheredSatoriUnspents)
    #    # partial transactions need to use Sighash Single so we need to create
    #    # ouputs 1-1 to inputs:
    #    satoriOuts = []
    #    outsAmount = 0
    #    change = 0
    #    for x in gatheredSatoriUnspents:
    #        logging.debug(x.get('value'), color='yellow')
    #        if TxUtils.asAmount(x.get('value'), self.divisibility) + outsAmount < amount:
    #            outAmount = x.get('value')
    #        else:
    #            outAmount = amount - outsAmount
    #            change += x.get('value') - outAmount
    #        outsAmount += outAmount
    #        if outAmount > 0:
    #            satoriOuts.append(
    #                self._compileSatoriOutputs({address: outAmount})[0])
    #    if change - self.mundoFee > 0:
    #        change -= self.mundoFee
    #    if change > 0:
    #        satoriOuts.append(self._compileSatoriOutputs(
    #            {self.address: change})[0])
    #    # needs more work
    #    # satoriOuts = self._compileSatoriOutputs({address: amount})
    #    satoriChangeOut = self._compileSatoriChangeOutput(
    #        satoriSats=satoriSats,
    #        gatheredSatoriSats=gatheredSatoriSats - TxUtils.asSats(self.mundoFee))
    #    tx = self._createPartialOriginator(
    #        txins=txins,
    #        txinScripts=txinScripts,
    #        txouts=satoriOuts + [
    #            x for x in [satoriChangeOut]
    #            if x is not None])
    #    return tx.serialize()
    #
    # def satoriOnlyCompleter(self, serialTx: bytes, address: str) -> str:
    #    '''
    #    a companion function to satoriOnlyTransaction which completes the
    #    transaction add in it's own address for the satori fee and injecting the
    #    necessary rvn inputs to cover the fee. address is the address claim
    #    satori fee address.
    #    '''
    #    tx = self._deserialize(serialTx)
    #    # add rvn fee input
    #    (
    #        gatheredCurrencyUnspents,
    #        gatheredCurrencySats) = self._gatherCurrencyUnspents(
    #            inputCount=len(tx.vin) + 2,  # fee input could potentially be 2
    #            outputCount=len(tx.vout) + 2)  # claim output, change output
    #    txins, txinScripts = self._compileInputs(
    #        gatheredCurrencyUnspents=gatheredCurrencyUnspents)
    #    # add return rvn change output to self
    #    currencyChangeOut = self._compileCurrencyChangeOutput(
    #        gatheredCurrencySats=gatheredCurrencySats,
    #        inputCount=len(tx.vin) + len(txins),
    #        outputCount=len(tx.vout) + 2)
    #    # add satori fee output to self
    #    satoriClaimOut = self._compileSatoriOutputs({address: self.mundoFee})
    #    # sign rvn fee inputs and complete the transaction
    #    tx = self._createTransaction(
    #        tx=tx,
    #        txins=txins,
    #        txinScripts=txinScripts,
    #        txouts=satoriClaimOut + [
    #            x for x in [currencyChangeOut]
    #            if x is not None])
    #    return self.broadcast(self._txToHex(tx))
    #    # return tx  # testing

    def satoriOnlyBridgePartialSimple(
        self,
        amount: int,
        ethAddress: str,
        chain: str='base',
        pullFeeFromAmount: bool = False,
        feeSatsReserved: int = 0,
        completerAddress: str = None,
        changeAddress: str = None,
    ) -> tuple[str, int, str]:
        '''
        if people do not have a balance of rvn, they can still send satori.
        they have to pay the fee in satori. So this function produces a partial
        transaction that can be sent to the server and the rest of the network
        to be completed. he who completes the transaction will pay the rvn fee
        and collect the satori fee. we will probably broadcast as a json object.

        Because the Sighash_single is too complex this simple version was
        created which allows others (ie the server) to add inputs but not
        outputs. This makes it simple because we can add the output on our side
        and keep the rest of the code basically the same while using
        SIGHASH_ANYONECANPAY | SIGHASH_ALL

        dealing with the limitations of this signature we need to provide all
        outputs on our end, includeing the rvn fee output. so that needs to be
        an input to this function. Which means we have to call the server ask it
        to reserve an input for us and ask it how much that input is going to
        be, then include the Raven output change back to the server. Then when
        the server gets this transaction it will have to inspect it to verify
        that the last output is the raven fee change and that the second to last
        output is the Satori fee for itself.
        '''
        if completerAddress is None or changeAddress is None or feeSatsReserved == 0:
            raise TransactionFailure(
                'Satori Bridge Transaction bad params: need completer details')
        if amount <= 0:
            raise TransactionFailure(
                'Satori Bridge Transaction bad params: amount <= 0')
        if amount > 100:
            raise TransactionFailure(
                'Satori Bridge Transaction bad params: amount > 100')
        if not Validate.ethAddress(ethAddress):
            raise TransactionFailure(
                'Satori Bridge Transaction bad params: eth address')
        if isinstance(amount, Decimal):
            amount = float(amount)
        if self.balance.amount < amount + self.bridgeFee + self.mundoFee:
            raise TransactionFailure(
                f'Satori Bridge Transaction bad params: balance too low to pay for bridgeFee {self.balance.amount} < {amount} + {self.bridgeFee} + {self.mundoFee}')
        if pullFeeFromAmount:
            amount -= self.mundoFee
            amount -= self.bridgeFee
        mundoSatsFee = TxUtils.asSats(self.mundoFee)
        bridgeSatsFee = TxUtils.asSats(self.bridgeFee)
        satoriSats = TxUtils.roundSatsDownToDivisibility(
            sats=TxUtils.asSats(amount),
            divisibility=self.divisibility)
        satoriTotalSats = satoriSats + mundoSatsFee + bridgeSatsFee
        (
            gatheredSatoriUnspents,
            gatheredSatoriSats) = self._gatherSatoriUnspents(satoriTotalSats)
        txins, txinScripts = self._compileInputs(
            gatheredSatoriUnspents=gatheredSatoriUnspents)
        satoriOuts = self._compileSatoriOutputs({self.burnAddress: satoriSats})
        satoriChangeOut = self._compileSatoriChangeOutput(
            satoriSats=satoriSats + mundoSatsFee + bridgeSatsFee,
            gatheredSatoriSats=gatheredSatoriSats)
        # fee out to server
        mundoFeeOut = self._compileSatoriOutputs(
            {completerAddress: mundoSatsFee})[0]
        if mundoFeeOut is None:
            raise TransactionFailure('unable to generate mundo fee')
        # fee out to server
        bridgeFeeOut = self._compileSatoriOutputs(
            {self.bridgeAddress: bridgeSatsFee})[0]
        if bridgeFeeOut is None:
            raise TransactionFailure('unable to generate bridge fee')
        # change out to server
        currencyChangeOut, currencyChange = self._compileCurrencyChangeOutput(
            gatheredCurrencySats=feeSatsReserved,
            inputCount=len(gatheredSatoriUnspents),
            # len([mundoFeeOut, bridgeFeeOut, currencyChangeOut, memoOut]) +
            outputCount=len(satoriOuts) + 4 +
            (1 if satoriChangeOut is not None else 0),
            scriptPubKey=self._generateScriptPubKeyFromAddress(changeAddress),
            returnSats=True)
        if currencyChangeOut is None:
            raise TransactionFailure('unable to generate currency change')
        memoOut = self._compileMemoOutput(f'{chain}:{ethAddress}')
        tx = self._createPartialOriginatorSimple(
            txins=txins,
            txinScripts=txinScripts,
            txouts=satoriOuts + [
                x for x in [satoriChangeOut]
                if x is not None] + [mundoFeeOut, bridgeFeeOut, currencyChangeOut, memoOut])
        reportedFeeSats = feeSatsReserved - currencyChange
        return tx.serialize(), reportedFeeSats, self._txToHex(tx)

    def satoriOnlyPartialSimple(
        self,
        amount: int,
        address: str,
        pullFeeFromAmount: bool = False,
        feeSatsReserved: int = 0,
        completerAddress: str = None,
        changeAddress: str = None,
    ) -> tuple[str, int]:
        '''
        if people do not have a balance of evr, they can still send satori.
        they have to pay the fee in satori. So this function produces a partial
        transaction that can be sent to the server and the rest of the network
        to be completed. he who completes the transaction will pay the evr fee
        and collect the satori fee. we will probably broadcast as a json object.

        Because the Sighash_single is too complex this simple version was
        created which allows others (ie the server) to add inputs but not
        outputs. This makes it simple because we can add the output on our side
        and keep the rest of the code basically the same while using
        SIGHASH_ANYONECANPAY | SIGHASH_ALL

        dealing with the limitations of this signature we need to provide all
        outputs on our end, including the evr fee change output. so that needs
        to be an input to this function. Which means we have to call the server
        ask it to reserve an input for us and ask it how much that input is
        going to be, then include the evr output change back to the server. Then
        when the server gets this transaction it will have to inspect it to
        verify that the last output is the evr fee change and that the second to
        last output is the Satori fee for itself.
        '''
        if completerAddress is None or changeAddress is None or feeSatsReserved == 0:
            raise TransactionFailure('need completer details')
        if (
            amount <= 0 or
            # not TxUtils.isAmountDivisibilityValid(
            #    amount=amount,
            #    divisibility=self.divisibility) or
            not Validate.address(address, self.symbol)
        ):
            raise TransactionFailure('satoriTransaction bad params')
        if pullFeeFromAmount:
            amount -= self.mundoFee
        mundoFeeSats = TxUtils.asSats(self.mundoFee)
        satoriSats = TxUtils.roundSatsDownToDivisibility(
            sats=TxUtils.asSats(amount),
            divisibility=self.divisibility)
        satoriTotalSats = satoriSats + mundoFeeSats
        (
            gatheredSatoriUnspents,
            gatheredSatoriSats) = self._gatherSatoriUnspents(satoriTotalSats)
        txins, txinScripts = self._compileInputs(
            gatheredSatoriUnspents=gatheredSatoriUnspents)
        satoriOuts = self._compileSatoriOutputs({address: satoriSats})
        satoriChangeOut = self._compileSatoriChangeOutput(
            satoriSats=satoriSats,
            gatheredSatoriSats=gatheredSatoriSats - mundoFeeSats)
        # fee out to server
        mundoFeeOut = self._compileSatoriOutputs(
            {completerAddress: mundoFeeSats})[0]
        if mundoFeeOut is None:
            raise TransactionFailure('unable to generate mundo fee')
        # change out to server
        currencyChangeOut, currencyChange = self._compileCurrencyChangeOutput(
            gatheredCurrencySats=feeSatsReserved,
            inputCount=len(gatheredSatoriUnspents),
            # len([mundoFeeOut, currencyChange]) +
            outputCount=len(satoriOuts) + 2 +
            (1 if satoriChangeOut is not None else 0),
            scriptPubKey=self._generateScriptPubKeyFromAddress(changeAddress),
            returnSats=True)
        if currencyChangeOut is None:
            raise TransactionFailure('unable to generate currency change')
        tx = self._createPartialOriginatorSimple(
            txins=txins,
            txinScripts=txinScripts,
            txouts=satoriOuts + [
                x for x in [satoriChangeOut]
                if x is not None] + [mundoFeeOut, currencyChangeOut])
        reportedFeeSats = feeSatsReserved - currencyChange
        return tx.serialize(), reportedFeeSats, self._txToHex(tx)

    def satoriOnlyCompleterSimple(
        self,
        serialTx: bytes,
        feeSatsReserved: int,
        reportedFeeSats: int,
        changeAddress: Union[str, None] = None,
        completerAddress: Union[str, None] = None,
        bridgeTransaction: bool = False,
    ) -> str:
        '''
        a companion function to satoriOnlyPartialSimple which completes the
        transaction by injecting the necessary rvn inputs to cover the fee.
        address is the address claim satori fee address.
        '''
        def _verifyFee():
            '''
            notice, currency change is guaranteed:
                reportedFeeSats < TxUtils.asSats(1)
                feeSatsReserved is greater than TxUtils.asSats(1)
            '''

            if bridgeTransaction:
                return (
                    reportedFeeSats < TxUtils.asSats(1) and
                    reportedFeeSats < feeSatsReserved and
                    tx.vout[-2].nValue == feeSatsReserved - reportedFeeSats)
            return (
                reportedFeeSats < TxUtils.asSats(1) and
                reportedFeeSats < feeSatsReserved and
                tx.vout[-1].nValue == feeSatsReserved - reportedFeeSats)

        def _verifyClaim():
            if bridgeTransaction:
                # [mundoFeeOut, bridgeFeeOut, currencyChangeOut, memoOut]
                bridgePaid = False
                mundoPaid = False
                for x in tx.vout:
                    if self._checkSatoriValue(x, self.bridgeFee):
                        bridgePaid = True
                    if self._checkSatoriValue(x, self.mundoFee):
                        mundoPaid = True
                return bridgePaid and mundoPaid
            # [mundoFeeOut, currencyChangeOut]
            mundoPaid = False
            for x in tx.vout:
                if self._checkSatoriValue(x, self.mundoFee):
                    mundoPaid = True
            return mundoPaid

        def _verifyClaimAddress():
            ''' verify the claim output goes to completerAddress '''
            if bridgeTransaction:
                for i, x in enumerate(tx.vout[-4].scriptPubKey):
                    if i == 2 and isinstance(x, bytes):
                        return completerAddress == self.hash160ToAddress(x)
                return False
            for i, x in enumerate(tx.vout[-2].scriptPubKey):
                if i == 2 and isinstance(x, bytes):
                    return completerAddress == self.hash160ToAddress(x)
            return False

        def _verifyChangeAddress():
            ''' verify the change output goes to us at changeAddress '''
            if bridgeTransaction:
                for i, x in enumerate(tx.vout[-2].scriptPubKey):
                    if i == 2 and isinstance(x, bytes):
                        return changeAddress == self.hash160ToAddress(x)
                return False
            for i, x in enumerate(tx.vout[-1].scriptPubKey):
                if i == 2 and isinstance(x, bytes):
                    return changeAddress == self.hash160ToAddress(x)
            return False

        completerAddress = completerAddress or self.address
        logging.debug('completer', completerAddress)
        changeAddress = changeAddress or self.address
        logging.debug('change', changeAddress)
        tx = self._deserialize(serialTx)
        if not _verifyFee():
            raise TransactionFailure(
                f'fee mismatch, {reportedFeeSats}, {feeSatsReserved}')
        if not _verifyClaim():
            if bridgeTransaction:
                raise TransactionFailure(
                    f'bridge claim mismatch, {tx.vout[-4]}, {tx.vout[-3]}')
            raise TransactionFailure(f'claim mismatch, {tx.vout[-2]}')
        if not _verifyClaimAddress():
            raise TransactionFailure('claim mismatch, _verifyClaimAddress')
        if not _verifyChangeAddress():
            raise TransactionFailure('claim mismatch, _verifyChangeAddress')
        # add rvn fee input
        gatheredCurrencyUnspent = self._gatherReservedCurrencyUnspent(
            exactSats=feeSatsReserved)
        logging.debug('gathered', gatheredCurrencyUnspent)
        if gatheredCurrencyUnspent is None:
            raise TransactionFailure(f'unable to find sats {feeSatsReserved}')
        txins, txinScripts = self._compileInputs(
            gatheredCurrencyUnspents=[gatheredCurrencyUnspent])
        tx = self._createPartialCompleterSimple(
            tx=tx,
            txins=txins,
            txinScripts=txinScripts)
        return self.broadcast(self._txToHex(tx))

    def sendAllTransaction(self, address: str) -> str:
        '''
        sweeps all Satori and currency to the address. so it has to take the fee
        out of whatever is in the wallet rather than tacking it on at the end.
        '''
        if not Validate.address(address, self.symbol):
            raise TransactionFailure('sendAllTransaction')
        # logging.debug('currency', self.currency,
        #              'self.reserve', self.reserve, color='yellow')
        if self.currency < self.reserve:
            raise TransactionFailure(
                'sendAllTransaction: not enough currency for fee')
        # grab everything
        gatheredSatoriUnspents = [
            x for x in self.unspentAssets if x.get('name', x.get('asset')) == 'SATORI']
        gatheredCurrencyUnspents = self.unspentCurrency
        currencySats = sum([x.get('value') for x in gatheredCurrencyUnspents])
        # compile inputs
        if len(gatheredSatoriUnspents) > 0:
            txins, txinScripts = self._compileInputs(
                gatheredCurrencyUnspents=gatheredCurrencyUnspents,
                gatheredSatoriUnspents=gatheredSatoriUnspents)
        else:
            txins, txinScripts = self._compileInputs(
                gatheredCurrencyUnspents=gatheredCurrencyUnspents)
        # determin how much currency to send: take out fee
        currencySatsLessFee = currencySats - TxUtils.estimatedFee(
            inputCount=(
                len(gatheredSatoriUnspents) +
                len(gatheredCurrencyUnspents)),
            outputCount=2)
        if currencySatsLessFee < 0:
            raise TransactionFailure('tx: not enough currency to send')
        # since it's a send all, there's no change outputs
        if len(gatheredSatoriUnspents) > 0:
            txouts = (
                self._compileSatoriOutputs({
                    address: TxUtils.roundSatsDownToDivisibility(
                        sats=TxUtils.asSats(self.balance.amount),
                        divisibility=self.divisibility)}) +
                (
                    self._compileCurrencyOutputs(currencySatsLessFee, address)
                    if currencySatsLessFee > 0 else []))
        else:
            txouts = self._compileCurrencyOutputs(currencySatsLessFee, address)
        tx = self._createTransaction(
            txins=txins,
            txinScripts=txinScripts,
            txouts=txouts)
        return self.broadcast(self._txToHex(tx))

    # not finished
    # I thought this would be worth it, but
    # SIGHASH_ANYONECANPAY | SIGHASH_SIGNLE is still too complex. particularly
    # generating outputs
    # def sendAllPartial(self, address: str) -> str:
    #    '''
    #    sweeps all Satori and currency to the address. so it has to take the fee
    #    out of whatever is in the wallet rather than tacking it on at the end.
    #
    #    this one doesn't actaully need change back, so we could use the most
    #    general solution of SIGHASH_ANYONECANPAY | SIGHASH_SIGNLE if the server
    #    knows how to handle it.
    #    '''
    #    def _generateOutputs():
    #        '''
    #        we must guarantee we have the same number of inputs to outputs.
    #        we must guarantee sum of ouputs = sum of inputs - mundoFee.
    #        that is all.
    #
    #        we could run into a situation where we need to take the fee out of
    #        multiple inputs. We could also run into the situation where we need
    #        to pair a currency output with a satori input.
    #        '''
    #        reservedFee = 0
    #        outs = []
    #        mundoFeeSats = TxUtils.asSats(self.mundoFee)
    #        for x in gatheredCurrencyUnspents:
    #            if x.get('value') > reservedFee:
    #        for x in gatheredSatoriUnspents:
    #            if reservedFee < mundoFeeSats:
    #                if x.get('value') > mundoFeeSats - reservedFee:
    #                    reservedFee += (mundoFeeSats - reservedFee)
    #                    # compile output with
    #                    mundoFeeSats x.get('value') -
    #                reservedFee = x.get('value') -
    #        return ( # not finished, combine with above
    #            self._compileSatoriOutputs({
    #                address: unspent.get('x') - self.mundoFee # on first item
    #                for unspent in gatheredSatoriUnspents
    #                }) +
    #            self._compileCurrencyOutputs(currencySats, address))
    #
    #    if not Validate.address(address, self.symbol):
    #        raise TransactionFailure('sendAllTransaction')
    #    logging.debug('currency', self.currency,
    #                'self.reserve', self.reserve, color='yellow')
    #    if self.balance.amount <= self.mundoFee*2:
    #        # what if they have 2 satoris in 2 different utxos?
    #        # one goes to the destination, and what about the other?
    #        # server supplies the fee claim so... we can't create this
    #        # transaction unless we supply the fee claim, and the server detects
    #        # it.
    #        raise TransactionFailure(
    #            'sendAllTransaction: not enough Satori for fee')
    #    # grab everything
    #    gatheredSatoriUnspents = [
    #        x for x in self.unspentAssets if x.get('name', x.get('asset')) == 'SATORI']
    #    gatheredCurrencyUnspents = self.unspentCurrency
    #    currencySats = sum([x.get('value') for x in gatheredCurrencyUnspents])
    #    # compile inputs
    #    txins, txinScripts = self._compileInputs(
    #        gatheredCurrencyUnspents=gatheredCurrencyUnspents,
    #        gatheredSatoriUnspents=gatheredSatoriUnspents)
    #    # since it's a send all, there's no change outputs
    #    tx = self._createPartialOriginator(
    #        txins=txins,
    #        txinScripts=txinScripts,
    #        txouts=_generateOutputs())
    #    return tx.serialize()

    def sendAllPartialSimple(
        self,
        address: str,
        feeSatsReserved: int = 0,
        completerAddress: str = None,
        changeAddress: str = None,
        **kwargs
    ) -> tuple[str, int]:
        '''
        sweeps all Satori and currency to the address. so it has to take the fee
        out of whatever is in the wallet rather than tacking it on at the end.

        this one doesn't actaully need change back, so we could use the most
        general solution of SIGHASH_ANYONECANPAY | SIGHASH_SIGNLE if the server
        knows how to handle it.
        '''
        if completerAddress is None or changeAddress is None or feeSatsReserved == 0:
            raise TransactionFailure('need completer details')
        if not Validate.address(address, self.symbol):
            raise TransactionFailure('sendAllTransaction')
        # logging.debug('currency', self.currency,
        #              'self.reserve', self.reserve, color='yellow')
        if self.balance.amount < self.mundoFee:
            raise TransactionFailure(
                'sendAllTransaction: not enough Satori for fee')
        # grab everything
        gatheredSatoriUnspents = [
            x for x in self.unspentAssets if x.get('name', x.get('asset')) == 'SATORI']
        gatheredCurrencyUnspents = self.unspentCurrency
        currencySats = sum([x.get('value') for x in gatheredCurrencyUnspents])
        # compile inputs
        txins, txinScripts = self._compileInputs(
            gatheredCurrencyUnspents=gatheredCurrencyUnspents,
            gatheredSatoriUnspents=gatheredSatoriUnspents)
        sweepOuts = (
            (
                self._compileCurrencyOutputs(currencySats, address)
                if currencySats > 0 else []) +
            self._compileSatoriOutputs(
                {address:
                    TxUtils.roundSatsDownToDivisibility(
                        sats=TxUtils.asSats(
                            self.balance.amount) - TxUtils.asSats(self.mundoFee),
                        divisibility=self.divisibility)}))
        mundoFeeOut = self._compileSatoriOutputs(
            {completerAddress: TxUtils.asSats(self.mundoFee)})[0]
        # change out to server
        currencyChangeOut, currencyChange = self._compileCurrencyChangeOutput(
            gatheredCurrencySats=feeSatsReserved,
            inputCount=len(gatheredSatoriUnspents) +
            len(gatheredCurrencyUnspents),
            outputCount=len(sweepOuts) + 2,
            scriptPubKey=self._generateScriptPubKeyFromAddress(changeAddress),
            returnSats=True)
        # since it's a send all, there's no change outputs
        tx = self._createPartialOriginatorSimple(
            txins=txins,
            txinScripts=txinScripts,
            txouts=sweepOuts + [mundoFeeOut, currencyChangeOut])
        reportedFeeSats = feeSatsReserved - currencyChange
        return tx.serialize(), reportedFeeSats, self._txToHex(tx)

    def typicalNeuronTransaction(
        self,
        amount: float,
        address: str,
        sweep: bool = False,
        requestSimplePartialFn: callable = None, # they provide send all if sweep
        broadcastBridgeSimplePartialFn: callable = None,
    ) -> TransactionResult:

        def sendDirect():
            if sweep:
                txid = self.sendAllTransaction(address)
            else:
                txid = self.satoriTransaction(amount=amount, address=address)
            if len(txid) == 64:
                return TransactionResult(
                    result=None,
                    success=True,
                    msg=txid)
            return TransactionResult(
                result=None,
                success=False,
                msg=f'Send Failed: {txid}')

        def sendIndirect():
            responseJson = requestSimplePartialFn(network='main')
            changeAddress = responseJson.get('changeAddress')
            feeSatsReserved = responseJson.get('feeSatsReserved')
            completerAddress = responseJson.get('completerAddress')
            if feeSatsReserved == 0 or completerAddress is None:
                return TransactionResult(
                    result='try again',
                    success=True,
                    tx=None,
                    msg='creating partial, need feeSatsReserved.')
            sendPartialFunction = self.satoriOnlyPartialSimple
            if sweep:
                sendPartialFunction = self.sendAllPartialSimple
            tx, reportedFeeSats, txhex = sendPartialFunction(
                amount=float(amount),
                address=address,
                changeAddress=changeAddress,
                feeSatsReserved=feeSatsReserved,
                completerAddress=completerAddress,
                pullFeeFromAmount=float(amount) + self.mundoFee > self.balance.amount)
            if ( # checking any on of these should suffice in theory...
                tx is not None and
                reportedFeeSats is not None and
                reportedFeeSats > 0
            ):
                r = broadcastBridgeSimplePartialFn(
                    tx=tx,
                    reportedFeeSats=reportedFeeSats,
                    feeSatsReserved=feeSatsReserved,
                    walletId=responseJson.get('partialId'),
                    network='evrmore')
                if r.text.startswith('{"code":1,"message":'):
                    return TransactionResult(
                        result=None,
                        success=False,
                        msg=f'Send Failed: {r.json().get("message")}')
                elif r.text != '':
                    return TransactionResult(
                        result=TxUtils.txhexToTxid(txhex),
                        success=True,
                        msg=r.text)
                else:
                    return TransactionResult(
                        result=None,
                        success=False,
                        msg='Send Failed: and try again in a few minutes.')
            return TransactionResult(
                result=None,
                success=False,
                msg='unable to generate transaction')

        ready, partialReady, msg = self.validateForTypicalNeuronTransaction(
            amount=amount,
            address=address)
        if ready:
            return sendDirect()
        elif partialReady:
            return sendIndirect()
        return TransactionResult(
            result=None,
            success=False,
            msg=f'Send Failed: {msg}')

    def typicalNeuronBridgeTransaction(
        self,
        amount: float,
        ethAddress: str,
        chain: str = 'base',
        requestSimplePartialFn: callable = None,
        ofacReportedFn: callable = None,
        broadcastBridgeSimplePartialFn: callable = None,
    ) -> TransactionResult:
<<<<<<< HEAD
        #if completerAddress is None or changeAddress is None or feeSatsReserved == 0:
        #    print('a')
        #    raise TransactionFailure(
        #        'Satori Bridge Transaction bad params: need completer details')
        if amount <= 0:
            print('b')
            raise TransactionFailure(
                'Satori Bridge Transaction bad params: amount <= 0')
        if amount > 100:
            print('c')
            raise TransactionFailure(
                'Satori Bridge Transaction bad params: amount > 100')
        if not Validate.ethAddress(ethAddress):
            print('d')
            raise TransactionFailure(
                'Satori Bridge Transaction bad params: eth address')
        try:
            if isinstance(amount, Decimal):
                amount = float(amount)
            if self.balance.amount < amount + self.bridgeFee:
                raise TransactionFailure(
                    f'Satori Bridge Transaction bad params: balance too low to pay for bridgeFee {self.balance.amount} < {amount} + {self.bridgeFee}')
            print('g')
            if self.currency < self.reserve:
                print('self.currency', self.currency, 'self.reserve', self.reserve)
                # if we have to make a partial we need more data so we need
                # to return, telling them we need more data, asking for more
                # information, and then if we get more data we can do this:
                # logging.debug('k', color='magenta')
                if feeSatsReserved == 0 or completerAddress is None:
                    # logging.debug('l', color='magenta')
                    print('feeSatsReserved', feeSatsReserved, 'completerAddress', completerAddress)
                    return TransactionResult(
                        result='try again',
                        success=True,
                        tx=None,
                        msg='creating partial, need feeSatsReserved.')
                result = self.satoriOnlyBridgePartialSimple(
                    amount=amount,
                    ethAddress=ethAddress,
                    feeSatsReserved=feeSatsReserved,
                    completerAddress=completerAddress,
                    changeAddress=changeAddress)
                print('result', result)
                # logging.debug('n', color='magenta')
                if result is None:
                    # logging.debug('o', color='magenta')
                    return TransactionResult(
                        result=None,
                        success=False,
                        msg='Send Failed: try again in a few minutes.')
                # logging.debug('p', color='magenta')
                return TransactionResult(
                    result=result,
                    success=True,
                    tx=result[0],
                    reportedFeeSats=result[1],
                    msg='send transaction requires fee.')
            # logging.debug('q', color='magenta')
            result = self.satoriDistribution(
=======

        def sendDirect():
            txhex = self.satoriDistribution(
>>>>>>> c069efa9
                amountByAddress={
                    self.bridgeAddress: self.bridgeFee,
                    self.burnAddress: amount},
                memo=f'{chain}:{ethAddress}',
                broadcast=False)
            if not ofacReportedFn(txid=TxUtils.txhexToTxid(txhex)):
                return TransactionResult(
                    result=None,
                    success=False,
                    msg='Send Failed: OFAC on Report')
            txid = self.broadcast(txhex)
            if len(txid) == 64:
                return TransactionResult(
                    result=None,
                    success=True,
                    msg=txid)
            return TransactionResult(
                result=None,
                success=False,
                msg=f'Send Failed: {txid}')

        def sendIndirect():
            responseJson = requestSimplePartialFn(network='main')
            changeAddress = responseJson.get('changeAddress')
            feeSatsReserved = responseJson.get('feeSatsReserved')
            completerAddress = responseJson.get('completerAddress')
            if feeSatsReserved == 0 or completerAddress is None:
                return TransactionResult(
                    result='try again',
                    success=True,
                    tx=None,
                    msg='creating partial, need feeSatsReserved.')
            tx, reportedFeeSats, txhex = self.satoriOnlyBridgePartialSimple(
                amount=amount,
                ethAddress=ethAddress,
                changeAddress=changeAddress,
                feeSatsReserved=feeSatsReserved,
                completerAddress=completerAddress)
            if ( # checking any on of these should suffice in theory...
                tx is not None and
                reportedFeeSats is not None and
                reportedFeeSats > 0
            ):
                txid = TxUtils.txhexToTxid(txhex)
                if not ofacReportedFn(txid):
                    return TransactionResult(
                        result=None,
                        success=False,
                        msg='Send Failed: OFAC on Report')
                r = broadcastBridgeSimplePartialFn(
                    tx=tx,
                    reportedFeeSats=reportedFeeSats,
                    feeSatsReserved=feeSatsReserved,
                    walletId=responseJson.get('partialId'),
                    network='evrmore')
                if r.text.startswith('{"code":1,"message":'):
                    return TransactionResult(
                        result=None,
                        success=False,
                        msg=f'Send Failed: {r.json().get("message")}')
                elif r.text != '':
                    return TransactionResult(
                        result=txid,
                        success=True,
                        msg=r.text)
                else:
                    return TransactionResult(
                        result=None,
                        success=False,
                        msg='Send Failed: and try again in a few minutes.')
            return TransactionResult(
                result=None,
                success=False,
                msg='unable to generate transaction')

        ready, partialReady, msg = self.validateForTypicalNeuronBridgeTransaction(
            amount=amount,
            ethAddress=ethAddress,
            chain=chain)
        if ready:
            return sendDirect()
        elif partialReady:
            return sendIndirect()
        return TransactionResult(
            result=None,
            success=False,
            msg=f'Send Failed: {msg}')



    def validateForTypicalNeuronTransaction(
        self,
        amount: float,
        address: str,
    ) -> TransactionResult:
        if isinstance(amount, Decimal):
            amount = float(amount)
        if amount <= 0:
            return False, False, f'Satori Transaction bad params: unable to send amount: {amount}'
        if amount > self.balance.amount:
            return False, False, f'Satori Transaction bad params: {amount} > {self.balance.amount} '
        if not Validate.address(address, self.symbol):
            return False, False, f'Satori Transaction bad params: address: {address}'
        if self.currency < self.reserve:
            if amount > self.balance.amount + self.mundoFee:
                return False, False, f'Satori Transaction bad params: not enough for transaction fees: {amount} > {self.balance.amount} + {self.mundoFee}'
            return False, True, 'currency < reserve'
        return True, False, ''

    def validateForTypicalNeuronBridgeTransaction(
        self,
        amount: float,
        ethAddress: str,
        chain: str = 'base',
    ) -> tuple[bool, bool, str]: # success, partial-ready, msg
        if isinstance(amount, Decimal):
            amount = float(amount)
        if chain != 'base':
            return False, False, 'can only bridge to base'
        if amount <= 0:
            return False, False, f'Satori Bridge Transaction bad params: unable to send amount: {amount}'
        if amount > self.maxBridgeAmount:
            return False, False, 'Satori Bridge Transaction bad params: amount > 100'
        if not Validate.ethAddress(ethAddress):
            return False, False, f'Satori Bridge Transaction bad params: eth address: {ethAddress}'
        if self.balance.amount < amount + self.bridgeFee:
            return False, False, f'Satori Bridge Transaction bad params: balance too low to pay for bridgeFee {self.balance.amount} < {amount} + {self.bridgeFee}'
        if self.currency < self.reserve:
            return False, True, 'currency < reserve'
        return True, False, ''<|MERGE_RESOLUTION|>--- conflicted
+++ resolved
@@ -1839,72 +1839,9 @@
         ofacReportedFn: callable = None,
         broadcastBridgeSimplePartialFn: callable = None,
     ) -> TransactionResult:
-<<<<<<< HEAD
-        #if completerAddress is None or changeAddress is None or feeSatsReserved == 0:
-        #    print('a')
-        #    raise TransactionFailure(
-        #        'Satori Bridge Transaction bad params: need completer details')
-        if amount <= 0:
-            print('b')
-            raise TransactionFailure(
-                'Satori Bridge Transaction bad params: amount <= 0')
-        if amount > 100:
-            print('c')
-            raise TransactionFailure(
-                'Satori Bridge Transaction bad params: amount > 100')
-        if not Validate.ethAddress(ethAddress):
-            print('d')
-            raise TransactionFailure(
-                'Satori Bridge Transaction bad params: eth address')
-        try:
-            if isinstance(amount, Decimal):
-                amount = float(amount)
-            if self.balance.amount < amount + self.bridgeFee:
-                raise TransactionFailure(
-                    f'Satori Bridge Transaction bad params: balance too low to pay for bridgeFee {self.balance.amount} < {amount} + {self.bridgeFee}')
-            print('g')
-            if self.currency < self.reserve:
-                print('self.currency', self.currency, 'self.reserve', self.reserve)
-                # if we have to make a partial we need more data so we need
-                # to return, telling them we need more data, asking for more
-                # information, and then if we get more data we can do this:
-                # logging.debug('k', color='magenta')
-                if feeSatsReserved == 0 or completerAddress is None:
-                    # logging.debug('l', color='magenta')
-                    print('feeSatsReserved', feeSatsReserved, 'completerAddress', completerAddress)
-                    return TransactionResult(
-                        result='try again',
-                        success=True,
-                        tx=None,
-                        msg='creating partial, need feeSatsReserved.')
-                result = self.satoriOnlyBridgePartialSimple(
-                    amount=amount,
-                    ethAddress=ethAddress,
-                    feeSatsReserved=feeSatsReserved,
-                    completerAddress=completerAddress,
-                    changeAddress=changeAddress)
-                print('result', result)
-                # logging.debug('n', color='magenta')
-                if result is None:
-                    # logging.debug('o', color='magenta')
-                    return TransactionResult(
-                        result=None,
-                        success=False,
-                        msg='Send Failed: try again in a few minutes.')
-                # logging.debug('p', color='magenta')
-                return TransactionResult(
-                    result=result,
-                    success=True,
-                    tx=result[0],
-                    reportedFeeSats=result[1],
-                    msg='send transaction requires fee.')
-            # logging.debug('q', color='magenta')
-            result = self.satoriDistribution(
-=======
 
         def sendDirect():
             txhex = self.satoriDistribution(
->>>>>>> c069efa9
                 amountByAddress={
                     self.bridgeAddress: self.bridgeFee,
                     self.burnAddress: amount},
