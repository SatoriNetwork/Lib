--- conflicted
+++ resolved
@@ -12,7 +12,6 @@
     """unique identifier for a stream"""
 
     @staticmethod
-<<<<<<< HEAD
     def generateUUID(data: Union['StreamId', str, dict] = None) -> uuid:
         namespace = uuid.NAMESPACE_DNS
         if isinstance(data, StreamId):
@@ -31,17 +30,6 @@
     @staticmethod
     def keys():
         return ['source', 'author', 'stream', 'target']
-=======
-    def generateUUID(data: dict) -> uuid:
-        namespace = uuid.NAMESPACE_DNS
-        values = [
-            data.get('source'),
-            data.get('author'),
-            data.get('stream'),
-            data.get('target')]
-        combined = ':'.join(str(v) for v in values)
-        return uuid.uuid5(namespace, combined)
->>>>>>> c50835ba
 
     def __init__(
         self,
@@ -102,6 +90,10 @@
     def strId(self) -> str:
         return str((self.__source, self.__author, self.__stream, self.__target)).replace("'", '')
 
+    @property
+    def cleanId(self):
+        return self.strId
+  
     # TODO: remove after datamanager is live, this is used to determine the
     #       location of the dataset on disk as a csv, if we ever do save to
     #       disk we should use something else anyway
@@ -139,30 +131,6 @@
         """
         return json.dumps(self.topic(asJson=False, authorAsPubkey=authorAsPubkey))
 
-<<<<<<< HEAD
-=======
-    @property
-    def id(self):
-        return (self.__source, self.__author, self.__stream, self.__target)
-
-    @property
-    def uuid(self) -> str:
-        return str(StreamId.generateUUID(self.topic(asJson=False)))
-
-    @property
-    def cleanId(self):
-        return str((self.__source, self.__author, self.__stream, self.__target)).replace("'", '')
-
-    @property
-    def idString(self):  # todo: make this .id and the .key a tuple
-        return (
-            (self.__source or "")
-            + (self.__author or "")
-            + (self.__stream or "")
-            + (self.__target or "")
-        )
-
->>>>>>> c50835ba
     def __repr__(self):
         return str(self.mapId)
 
@@ -256,17 +224,10 @@
 
 
 class StreamUuid(StreamId):
-<<<<<<< HEAD
-    '''unique identifier for a stream'''
-
-    def __init__(self, uuid: str):
-        super().__init__(source='', author='', stream='', target='')
-=======
     """unique identifier for a stream"""
 
     def __init__(self, uuid: str, source: str='', author: str='', stream: str='', target: str=''):
         super().__init__(source=source, author=author, stream=stream, target=target)
->>>>>>> c50835ba
         self.uuid = uuid
 
 
