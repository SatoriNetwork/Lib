from typing import Union
from ravencoin import SelectParams
from ravencoin.wallet import P2PKHRavencoinAddress, CRavencoinAddress, CRavencoinSecret
from ravencoin.core.scripteval import VerifyScript, SCRIPT_VERIFY_P2SH
from ravencoin.core.script import CScript, OP_DUP, OP_HASH160, OP_EQUALVERIFY, OP_CHECKSIG, SignatureHash, SIGHASH_ALL, OP_RVN_ASSET, OP_DROP, OP_RETURN, SIGHASH_ANYONECANPAY
from ravencoin.core import b2x, lx, COIN, COutPoint, CMutableTxOut, CMutableTxIn, CMutableTransaction, Hash160
from ravencoin.core.scripteval import EvalScriptError
from satorilib.electrumx import Electrumx
from satorilib.wallet.concepts.transaction import AssetTransaction, TransactionFailure
from satorilib.wallet.utils.transaction import TxUtils
from satorilib.wallet.wallet import Wallet
from satorilib.wallet.ravencoin.sign import signMessage
from satorilib.wallet.ravencoin.verify import verify


class RavencoinWallet(Wallet):

    def __init__(
        self,
        walletPath: str,
        temporary: bool = False,
        reserve: float = .25,
        isTestnet: bool = True,
        password: Union[str, None] = None,
    ):
        super().__init__(
            walletPath,
            temporary=temporary,
            reserve=reserve,
            isTestnet=isTestnet,
            password=password)

    def connect(self):
        self.electrumx = Electrumx(
            chain=self.chain,
            address=self.address,
            scripthash=self.scripthash,
            servers=[
                'moontree.com:50002',
                # '146.190.149.237:50002',
                # 'rvn4lyfe.com:50002', running 1.12  {"jsonrpc":"2.0","error":{"code":-32601,"message":"unknown method \"blockchain.scripthash.get_asset_balance\""},"id":1705041163840}
                # 'ravennode-01.beep.pw:50002', dead
                # 'ravennode-02.beep.pw:50002', dead
                # 'electrum-rvn.dnsalias.net:50002', dead
            ])

    @property
    def symbol(self) -> str:
        return 'rvn'

    @property
    def chain(self) -> str:
        return 'Ravencoin'

    @property
    def networkByte(self) -> bytes:
        return self.networkByteP2PKH

    @property
    def networkByteP2PKH(self) -> bytes:
        return b'\x3c'  # b'0x3c'

    @property
    def networkByteP2SH(self) -> bytes:
        return b'\x7a'  # b'0x7a'

    @property
    def satoriOriginalTxHash(self) -> str:
        return 'a015f44b866565c832022cab0dec94ce0b8e568dbe7c88dce179f9616f7db7e3'

    def _generatePrivateKey(self):
        SelectParams('mainnet')
        return CRavencoinSecret.from_secret_bytes(self._entropy)

    def _generateAddress(self):
        return P2PKHRavencoinAddress.from_pubkey(self._privateKeyObj.pub)

    @staticmethod
    def generateAddress(pubkey: Union[bytes, str]) -> str:
        if isinstance(pubkey, str):
            pubkey = bytes.fromhex(pubkey)
        return str(P2PKHRavencoinAddress.from_pubkey(pubkey))

    def _generateScriptPubKeyFromAddress(self, address: str):
        return CRavencoinAddress(address).to_scriptPubKey()

    def sign(self, message: str):
        return signMessage(self._privateKeyObj, message)

    def verify(self, message: str, sig: bytes, address: Union[str, None] = None):
        return verify(address=address or self.address, message=message, signature=sig)

<<<<<<< HEAD
    def _checkSatoriValue(self, output: CMutableTxOut, amount: float) -> bool:
=======
    def _checkSatoriValue(self, output: CMutableTxOut, amount: float=None) -> bool:
>>>>>>> b2921780
        '''
        returns true if the output is a satori output of self.mundoFee
        '''
        nextOne = False
        for i, x in enumerate(output.scriptPubKey):
            if nextOne:
                # doesn't pad with 0s at the end
                # b'rvnt\x06SATORI\x00\xe1\xf5\x05'
                # b'rvnt\x06SATORI\x00\xe1\xf5\x05\x00\x00\x00\x00'
                return x.startswith(bytes.fromhex(
                    AssetTransaction.satoriHex(self.symbol) +
                    TxUtils.padHexStringTo8Bytes(
                        TxUtils.intToLittleEndianHex(
<<<<<<< HEAD
                            TxUtils.asSats(amount)))))
=======
                            TxUtils.asSats(amount or self.mundoFee)))))
>>>>>>> b2921780
            if x == OP_RVN_ASSET:
                nextOne = True
        return False

    def _compileInputs(
        self,
        gatheredCurrencyUnspents: list = None,
        gatheredSatoriUnspents: list = None,
    ) -> tuple[list, list]:
        # currency vins
        txins = []
        txinScripts = []
        for utxo in (gatheredCurrencyUnspents or []):
            txin = CMutableTxIn(COutPoint(lx(
                utxo.get('tx_hash')),
                utxo.get('tx_pos')))
            txinScriptPubKey = CScript([
                OP_DUP,
                OP_HASH160,
                Hash160(self.publicKeyBytes),
                OP_EQUALVERIFY,
                OP_CHECKSIG])
            txins.append(txin)
            txinScripts.append(txinScriptPubKey)
        # satori vins
        for utxo in (gatheredSatoriUnspents or []):
            txin = CMutableTxIn(COutPoint(lx(
                utxo.get('tx_hash')),
                utxo.get('tx_pos')))
            txinScriptPubKey = CScript([
                OP_DUP,
                OP_HASH160,
                Hash160(self.publicKeyBytes),
                OP_EQUALVERIFY,
                OP_CHECKSIG,
                OP_RVN_ASSET,
                bytes.fromhex(
                    AssetTransaction.satoriHex(self.symbol) +
                    TxUtils.padHexStringTo8Bytes(
                        TxUtils.intToLittleEndianHex(int(utxo.get('value'))))),
                OP_DROP,
            ])
            txins.append(txin)
            txinScripts.append(txinScriptPubKey)
        return txins, txinScripts

    def _compileSatoriOutputs(self, satsByAddress: dict[str, int] = None) -> list:
        txouts = []
        for address, sats in satsByAddress.items():
            txout = CMutableTxOut(
                0,
                CScript([
                    OP_DUP, OP_HASH160,
                    TxUtils.addressToH160Bytes(address),
                    OP_EQUALVERIFY, OP_CHECKSIG, OP_RVN_ASSET,
                    bytes.fromhex(
                        AssetTransaction.satoriHex(self.symbol) +
                        TxUtils.padHexStringTo8Bytes(
                            TxUtils.intToLittleEndianHex(sats))),
                    OP_DROP]))
            txouts.append(txout)
        return txouts

    def _compileCurrencyOutputs(self, currencySats: int, address: str) -> list[CMutableTxOut]:
        return [CMutableTxOut(
            currencySats,
            CRavencoinAddress(address).to_scriptPubKey()
        )]

    def _compileSatoriChangeOutput(
        self,
        satoriSats: int = 0,
        gatheredSatoriSats: int = 0,
    ) -> Union[CMutableTxOut, None]:
        satoriChange = gatheredSatoriSats - satoriSats
        if satoriChange > 0:
            return CMutableTxOut(
                0,
                CScript([
                    OP_DUP, OP_HASH160,
                    TxUtils.addressToH160Bytes(self.address),
                    OP_EQUALVERIFY, OP_CHECKSIG, OP_RVN_ASSET,
                    bytes.fromhex(
                        AssetTransaction.satoriHex(self.symbol) +
                        TxUtils.padHexStringTo8Bytes(
                            TxUtils.intToLittleEndianHex(satoriChange))),
                    OP_DROP]))
        if satoriChange < 0:
            raise TransactionFailure('tx: not enough satori to send')
        return None

    def _compileCurrencyChangeOutput(
        self,
        currencySats: int = 0,
        gatheredCurrencySats: int = 0,
        inputCount: int = 0,
        outputCount: int = 0,
        scriptPubKey: CScript = None,
        returnSats: bool = False,
    ) -> Union[CMutableTxOut, None, tuple[CMutableTxOut, int]]:
        currencyChange = gatheredCurrencySats - currencySats - TxUtils.estimatedFee(
            inputCount=inputCount,
            outputCount=outputCount)
        if currencyChange > 0:
            txout = CMutableTxOut(
                currencyChange,
                scriptPubKey or self._addressObj.to_scriptPubKey())
            if returnSats:
                return txout, currencyChange
            return txout
        if currencyChange < 0:
            # go back and get more?
            raise TransactionFailure('tx: not enough currency to send')
        return None

    def _compileMemoOutput(self, memo: str) -> Union[CMutableTxOut, None]:
        if memo is not None and memo != '' and 4 < len(memo) < 80:
            return CMutableTxOut(
                0,
                CScript([
                    OP_RETURN,
                    # memo.encode().hex().encode() ->b'j\x086d656d6f' -> 3664363536643666 -> '6d656d6f'
                    # -> b'j\x04memo' -> 6d656d6f -> 'memo'
                    # bytes.fromhex(AssetTransaction.memoHex(memo))
                    # memo.encode().hex()  # ->expected a bytes-like object, str found str
                    # bytes([len(memo)]) + memo.encode()  # -> b'\x04memo' 046d656d6f
                    # '6d656d6f'.encode() # -> 3664363536643666 -> 6d656d6f
                    # 'some information'.encode()  # -> 736f6d6520696e666f726d6174696f6e -> 'some information'
                    # 'memomemo'.encode()  # -> 6d656d6f6d656d6f
                    # 'memom'.encode()  # ->6d656d6f6d
                    # 'memo'.encode()  # ->1869440365 # ?????? "hex":"6a046d656d6f"
                    # 'devs'.encode()  # ->1869440365 # ?????? "asm":"OP_RETURN 1937139044","hex":"6a0464657673"
                    # 'creators'.encode()# 63726561746f7273
                    # 'managers'.encode()  # 6d616e6167657273
                    # 'predictors'.encode()  # 707265646963746f7273
                    # 'relayers'.encode()  # 72656c6179657273
                    # 'relay'.encode()  # 72656c6179
                    # 'r'.encode()  # 114 ???
                    # it seems as though we can't do 4 or less probably because of something CScript is doing... idk why.
                    memo.encode()
                ]))
        return None

    def _createTransaction(self, txins: list, txinScripts: list, txouts: list) -> CMutableTransaction:
        tx = CMutableTransaction(txins, txouts)
        for i, (txin, txinScriptPubKey) in enumerate(zip(txins, txinScripts)):
            self._signInput(
                tx=tx,
                i=i,
                txin=txin,
                txinScriptPubKey=txinScriptPubKey,
                sighashFlag=SIGHASH_ALL)
        return tx

    def _createPartialOriginatorSimple(self, txins: list, txinScripts: list, txouts: list) -> CMutableTransaction:
        ''' simple version SIGHASH_ANYONECANPAY | SIGHASH_ALL '''
        tx = CMutableTransaction(txins, txouts)
        for i, (txin, txinScriptPubKey) in enumerate(zip(txins, txinScripts)):
            self._signInput(
                tx=tx,
                i=i,
                txin=txin,
                txinScriptPubKey=txinScriptPubKey,
                sighashFlag=SIGHASH_ANYONECANPAY | SIGHASH_ALL)
        return tx

    def _createPartialCompleterSimple(self, txins: list, txinScripts: list, tx: CMutableTransaction) -> CMutableTransaction:
        '''
        simple version SIGHASH_ANYONECANPAY | SIGHASH_ALL
        just adds an input for the RVN fee and signs it
        '''
        # how does the final thing not have currency in?
        tx.vin.extend(txins)
        startIndex = len(tx.vin) - len(txins)
        for i, (txin, txinScriptPubKey) in (
            enumerate(zip(tx.vin[startIndex:], txinScripts), start=startIndex)
        ):
            self._signInput(
                tx=tx,
                i=i,
                txin=txin,
                txinScriptPubKey=txinScriptPubKey,
                sighashFlag=SIGHASH_ANYONECANPAY | SIGHASH_ALL)
        return tx

    def _signInput(
        self,
        tx: CMutableTransaction,
        i: int,
        txin: CMutableTxIn,
        txinScriptPubKey: CScript,
        sighashFlag: int
    ):
        sighash = SignatureHash(txinScriptPubKey, tx, i, sighashFlag)
        sig = self._privateKeyObj.sign(sighash) + bytes([sighashFlag])
        txin.scriptSig = CScript([sig, self._privateKeyObj.pub])
        try:
            VerifyScript(
                txin.scriptSig,
                txinScriptPubKey,
                tx, i, (SCRIPT_VERIFY_P2SH,))
        except EvalScriptError as e:
            # python-ravencoinlib doesn't support OP_RVN_ASSET in txinScriptPubKey
            if str(e) != 'EvalScript: unsupported opcode 0xc0':
                raise EvalScriptError(e)

    # def _createPartialOriginator(self, txins: list, txinScripts: list, txouts: list) -> CMutableTransaction:
    #    ''' not completed - complex version SIGHASH_ANYONECANPAY | SIGHASH_SINGLE '''
    #    tx = CMutableTransaction(txins, txouts)
    #    for i, (txin, txinScriptPubKey) in enumerate(zip(tx.vin, txinScripts)):
    #        # Use SIGHASH_SINGLE for the originator's inputs
    #        sighash_type = SIGHASH_SINGLE
    #        sighash = SignatureHash(txinScriptPubKey, tx, i, sighash_type)
    #        sig = self._privateKeyObj.sign(sighash) + bytes([sighash_type])
    #        txin.scriptSig = CScript([sig, self._privateKeyObj.pub])
    #    return tx
    #
    # def _createPartialCompleter(self, txins: list, txinScripts: list, txouts: list, tx: CMutableTransaction) -> CMutableTransaction:
    #    ''' not completed '''
    #    tx.vin.extend(txins)  # Add new inputs
    #    tx.vout.extend(txouts)  # Add new outputs
    #    # Sign new inputs with SIGHASH_ANYONECANPAY and possibly SIGHASH_SINGLE
    #    # Assuming the completer's inputs start from len(tx.vin) - len(txins)
    #    startIndex = len(tx.vin) - len(txins)
    #    for i, (txin, txinScriptPubKey) in enumerate(zip(tx.vin[startIndex:], txinScripts), start=startIndex):
    #        sighash_type = SIGHASH_ANYONECANPAY  # Or SIGHASH_ANYONECANPAY | SIGHASH_SINGLE
    #        sighash = SignatureHash(txinScriptPubKey, tx, i, sighash_type)
    #        sig = self._privateKeyObj.sign(sighash) + bytes([sighash_type])
    #        txin.scriptSig = CScript([sig, self._privateKeyObj.pub])
    #    return tx

    def _txToHex(self, tx: CMutableTransaction) -> str:
        return b2x(tx.serialize())

    def _serialize(self, tx: CMutableTransaction) -> bytes:
        return tx.serialize()

    def _deserialize(self, serialTx: bytes) -> CMutableTransaction:
        return CMutableTransaction.deserialize(serialTx)<|MERGE_RESOLUTION|>--- conflicted
+++ resolved
@@ -90,11 +90,7 @@
     def verify(self, message: str, sig: bytes, address: Union[str, None] = None):
         return verify(address=address or self.address, message=message, signature=sig)
 
-<<<<<<< HEAD
-    def _checkSatoriValue(self, output: CMutableTxOut, amount: float) -> bool:
-=======
     def _checkSatoriValue(self, output: CMutableTxOut, amount: float=None) -> bool:
->>>>>>> b2921780
         '''
         returns true if the output is a satori output of self.mundoFee
         '''
@@ -108,11 +104,7 @@
                     AssetTransaction.satoriHex(self.symbol) +
                     TxUtils.padHexStringTo8Bytes(
                         TxUtils.intToLittleEndianHex(
-<<<<<<< HEAD
-                            TxUtils.asSats(amount)))))
-=======
                             TxUtils.asSats(amount or self.mundoFee)))))
->>>>>>> b2921780
             if x == OP_RVN_ASSET:
                 nextOne = True
         return False
