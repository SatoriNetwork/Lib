from typing import Union
import threading
import time
import random
from evrmore import SelectParams
from evrmore.wallet import P2PKHEvrmoreAddress, CEvrmoreAddress, CEvrmoreSecret
from evrmore.core.scripteval import VerifyScript, SCRIPT_VERIFY_P2SH
from evrmore.core.script import CScript, OP_DUP, OP_HASH160, OP_EQUALVERIFY, OP_CHECKSIG, SignatureHash, SIGHASH_ALL, OP_EVR_ASSET, OP_DROP, OP_RETURN, SIGHASH_ANYONECANPAY
from evrmore.core import b2x, lx, COIN, COutPoint, CMutableTxOut, CMutableTxIn, CMutableTransaction, Hash160
from evrmore.core.scripteval import EvalScriptError
from satoriwallet import ElectrumxAPI
from satoriwallet import evrmore
from satoriwallet import TxUtils, AssetTransaction
from satoriwallet.api.blockchain import Electrumx
from satorilib import logging
from satorilib.api.wallet.wallet import Wallet, TransactionFailure

evrmoreElectrumServers: list[str] = [
    '128.199.1.149:50002',
    '146.190.149.237:50002',
    '146.190.38.120:50002',
    'electrum1-mainnet.evrmorecoin.org:50002',
    'electrum2-mainnet.evrmorecoin.org:50002',
]
evrmoreElectrumServersSubscription: list[str] = [
    '128.199.1.149:50001',
    '146.190.149.237:50001',
    '146.190.38.120:50001',
    'electrum1-mainnet.evrmorecoin.org:50001',
    'electrum2-mainnet.evrmorecoin.org:50001',
]


class EvrmoreWallet(Wallet):

    def __init__(
        self,
        walletPath: str,
        reserve: float = .25,
        isTestnet: bool = False,
        password: Union[str, None] = None,
        connection: Electrumx = None,
        type: str = 'wallet',
<<<<<<< HEAD
    ):
        self.connection = connection
=======
        watchAssets: list[str] = None,
        skipSave: bool = False,
        pullFullTransactions: bool = True,
    ):
        self.connection = connection or EvrmoreWallet.createElectrumxConnection()
>>>>>>> f0fe24f4
        self.type = type
        super().__init__(
            walletPath,
            reserve=reserve,
            isTestnet=isTestnet,
<<<<<<< HEAD
            password=password)

    def connect(self):
        try:
            self.electrumx = ElectrumxAPI(
                chain=self.chain,
                address=self.address,
                scripthash=self.scripthash,
                connection=self.connection,
                type=self.type,
                onScripthashNotification=self.get,
                onBlockNotification=None,
                servers=[
                    # 'moontree.com:50022',  # mainnet ssl evr
                    '146.190.149.237:50002',
                    '146.190.38.120:50002',  # backup - maybe just use for server
                    'electrum1-mainnet.evrmorecoin.org:50002',
                    'electrum2-mainnet.evrmorecoin.org:50002',  # keeps erroring out

                    # '146.190.149.237:50022',  # mainnet ssl evr # not working yet

                    # updated to more recent version, now getting errors:
                    # """{'code': -32601, 'message': 'unknown method "blockchain.scripthash.listassets"'} <class 'dict'>"""
                    # 'electrum1-mainnet.evrmorecoin.org:50002',  # ssl
                    # 'electrum2-mainnet.evrmorecoin.org:50002',  # ssl

                    # no good:
                    # 'electrum1-mainnet.evrmorecoin.org:50001',  # tcp
                    # 'electrum2-mainnet.evrmorecoin.org:50001',  # tcp
                    # 'moontree.com:50021',  # mainnet tcp evr
                    # 'moontree.com:50031', # testnet tcp evr
                    # 'moontree.com:50032', # testnet ssl evr
                    # 'electrum1-mainnet.evrmorecoin.org:50004', # wss
                    # 'electrum2-mainnet.evrmorecoin.org:50004', # wss
                    # 'electrum1-testnet.evrmorecoin.org:50001', # tcp
                    # 'electrum1-testnet.evrmorecoin.org:50002', # ssl
                    # 'electrum1-testnet.evrmorecoin.org:50004', # wss
                ])
            # self.setupSubscriptions()
        except Exception as e:
            logging.warning(
                'ElectrumxAPI issue', e)
=======
            password=password,
            watchAssets=watchAssets,
            skipSave=skipSave,
            pullFullTransactions=pullFullTransactions)

    @staticmethod
    def createElectrumxConnection():
        hostPort = random.choice(evrmoreElectrumServers)
        hostPortSubscription = random.choice(
            evrmoreElectrumServersSubscription)
        return Electrumx(
            host=hostPort.split(':')[0],
            port=int(hostPort.split(':')[1]),
            hostSubscription=hostPortSubscription.split(':')[0],
            portSubscription=int(hostPortSubscription.split(':')[1]))

    def connect(self):
        try:
            reconnected = False
            condition = not self.connection.connected()
            if condition:
                self.connection = EvrmoreWallet.createElectrumxConnection()
                reconnected = True
            if self.electrumx is None or reconnected:
                self.electrumx = ElectrumxAPI(
                    chain=self.chain,
                    address=self.address,
                    scripthash=self.scripthash,
                    connection=self.connection,
                    type=self.type,
                    onScripthashNotification=self.get,  # self.callTransactionHistory()
                    onBlockNotification=None,
                    servers=[
                        # 'moontree.com:50022',  # mainnet ssl evr
                        '128.199.1.149:50002',
                        '146.190.149.237:50002',
                        '146.190.38.120:50002',  # backup - maybe just use for server
                        'electrum1-mainnet.evrmorecoin.org:50002',
                        'electrum2-mainnet.evrmorecoin.org:50002',  # keeps erroring out

                        # '146.190.149.237:50022',  # mainnet ssl evr # not working yet

                        # updated to more recent version, now getting errors:
                        # """{'code': -32601, 'message': 'unknown method "blockchain.scripthash.listassets"'} <class 'dict'>"""
                        # 'electrum1-mainnet.evrmorecoin.org:50002',  # ssl
                        # 'electrum2-mainnet.evrmorecoin.org:50002',  # ssl

                        # no good:
                        # 'electrum1-mainnet.evrmorecoin.org:50001',  # tcp
                        # 'electrum2-mainnet.evrmorecoin.org:50001',  # tcp
                        # 'moontree.com:50021',  # mainnet tcp evr
                        # 'moontree.com:50031', # testnet tcp evr
                        # 'moontree.com:50032', # testnet ssl evr
                        # 'electrum1-mainnet.evrmorecoin.org:50004', # wss
                        # 'electrum2-mainnet.evrmorecoin.org:50004', # wss
                        # 'electrum1-testnet.evrmorecoin.org:50001', # tcp
                        # 'electrum1-testnet.evrmorecoin.org:50002', # ssl
                        # 'electrum1-testnet.evrmorecoin.org:50004', # wss
                    ])
                # self.setupSubscriptions()
        except Exception as e:
            logging.warning(
                'ElectrumxAPI issue', e)

    def subscribe(self):
        # Start a thread to listen for updates
        self.processThread = threading.Thread(
            target=self.electrumx.processNotifications)
        self.processThread.start()

    def keepAlive(self, subscriptionToo: bool = False):

        def pingPeriodically():
            while True:
                time.sleep(60*3)
                try:
                    self.electrumx.conn.send(method='server.ping')
                    if subscriptionToo:
                        self.electrumx.conn.sendSubscription(
                            method='server.ping')
                except Exception as e:
                    logging.error(f'keepAlive: {e}')
                    self.connect()

        self.thread = threading.Thread(target=pingPeriodically, daemon=True)
        self.thread.start()
>>>>>>> f0fe24f4

    @property
    def symbol(self) -> str:
        return 'evr'

    @property
    def chain(self) -> str:
        return 'Evrmore'

    @property
    def networkByte(self) -> bytes:
        return self.networkByteP2PKH

    @property
    def networkByteP2PKH(self) -> bytes:
        # evrmore.params.BASE58_PREFIXES['PUBKEY_ADDR']
        # BASE58_PREFIXES = {'PUBKEY_ADDR': 33,
        #                   'SCRIPT_ADDR': 92,
        #                   'SECRET_KEY': 128}
        # RVN = return b'\x3c'  # b'0x3c'
        return (33).to_bytes(1, 'big')

    @property
    def networkByteP2SH(self) -> bytes:
        return (92).to_bytes(1, 'big')

    @property
    def satoriOriginalTxHash(self) -> str:
        # SATORI/TEST 15dd33886452c02d58b500903441b81128ef0d21dd22502aa684c002b37880fe
        return 'df745a3ee1050a9557c3b449df87bdd8942980dff365f7f5a93bc10cb1080188'

    def _generatePrivateKey(self):
        SelectParams('mainnet')
        return CEvrmoreSecret.from_secret_bytes(self._entropy)

    def _generateAddress(self, pub=None):
        return P2PKHEvrmoreAddress.from_pubkey(pub or self._privateKeyObj.pub)

    @staticmethod
    def generateAddress(pubkey: Union[bytes, str]) -> str:
        if isinstance(pubkey, str):
            pubkey = bytes.fromhex(pubkey)
        return str(P2PKHEvrmoreAddress.from_pubkey(pubkey))

    def _generateScriptPubKeyFromAddress(self, address: str):
        return CEvrmoreAddress(address).to_scriptPubKey()

    def sign(self, message: str):
        return evrmore.signMessage(self._privateKeyObj, message)

    def verify(self, message: str, sig: bytes, address: Union[str, None] = None):
        return evrmore.verify(address=address or self.address, message=message, signature=sig)

    def _checkSatoriValue(self, output: CMutableTxOut) -> bool:
        '''
        returns true if the output is a satori output of self.satoriFee
        '''
        nextOne = False
        for i, x in enumerate(output.scriptPubKey):
            if nextOne:
                # doesn't padd with 0s at the end
                # b'rvnt\x06SATORI\x00\xe1\xf5\x05'
                # b'rvnt\x06SATORI\x00\xe1\xf5\x05\x00\x00\x00\x00'
                return x.startswith(bytes.fromhex(
                    AssetTransaction.satoriHex(self.symbol) +
                    TxUtils.padHexStringTo8Bytes(
                        TxUtils.intToLittleEndianHex(
                            TxUtils.asSats(self.satoriFee)))))
            if x == OP_EVR_ASSET:
                nextOne = True
        return False

    def _compileInputs(
        self,
        gatheredCurrencyUnspents: list = None,
        gatheredSatoriUnspents: list = None,
    ) -> tuple[list, list]:
        # currency vins
        txins = []
        txinScripts = []
        for utxo in (gatheredCurrencyUnspents or []):
            txin = CMutableTxIn(COutPoint(lx(
                utxo.get('tx_hash')),
                utxo.get('tx_pos')))
            if 'scriptPubKey' in utxo:
                txinScriptPubKey = CScript(
                    bytes.fromhex(utxo.get('scriptPubKey')))
            else:
                txinScriptPubKey = CScript([
                    OP_DUP,
                    OP_HASH160,
                    Hash160(self.publicKeyBytes),
                    OP_EQUALVERIFY,
                    OP_CHECKSIG])
            txins.append(txin)
            txinScripts.append(txinScriptPubKey)
        # satori vins
        for utxo in (gatheredSatoriUnspents or []):
            txin = CMutableTxIn(COutPoint(lx(
                utxo.get('tx_hash')),
                utxo.get('tx_pos')))
            if 'scriptPubKey' in utxo:
                txinScriptPubKey = CScript(
                    bytes.fromhex(utxo.get('scriptPubKey')))
            else:
                txinScriptPubKey = CScript([
                    OP_DUP,
                    OP_HASH160,
                    Hash160(self.publicKeyBytes),
                    OP_EQUALVERIFY,
                    OP_CHECKSIG,
                    OP_EVR_ASSET,
                    bytes.fromhex(
                        AssetTransaction.satoriHex(self.symbol) +
                        TxUtils.padHexStringTo8Bytes(
                            TxUtils.intToLittleEndianHex(int(utxo.get('value'))))),
                    OP_DROP])
            txins.append(txin)
            txinScripts.append(txinScriptPubKey)
        return txins, txinScripts

    def _compileSatoriOutputs(self, satsByAddress: dict[str, int] = None) -> list:
        txouts = []
        for address, sats in satsByAddress.items():
            txout = CMutableTxOut(
                0,
                CScript([
                    OP_DUP, OP_HASH160,
                    TxUtils.addressToH160Bytes(address),
                    OP_EQUALVERIFY, OP_CHECKSIG, OP_EVR_ASSET,
                    bytes.fromhex(
                        AssetTransaction.satoriHex(self.symbol) +
                        TxUtils.padHexStringTo8Bytes(
                            TxUtils.intToLittleEndianHex(sats))),
                    OP_DROP]))
            txouts.append(txout)
        return txouts

    def _compileCurrencyOutputs(self, currencySats: int, address: str) -> list[CMutableTxOut]:
        return [CMutableTxOut(
            currencySats,
            CEvrmoreAddress(address).to_scriptPubKey()
        )]

    def _compileSatoriChangeOutput(
        self,
        satoriSats: int = 0,
        gatheredSatoriSats: int = 0,
    ) -> Union[CMutableTxOut, None]:
        satoriChange = gatheredSatoriSats - satoriSats
        if satoriChange > 0:
            return CMutableTxOut(
                0,
                CScript([
                    OP_DUP, OP_HASH160,
                    TxUtils.addressToH160Bytes(self.address),
                    OP_EQUALVERIFY, OP_CHECKSIG, OP_EVR_ASSET,
                    bytes.fromhex(
                        AssetTransaction.satoriHex(self.symbol) +
                        TxUtils.padHexStringTo8Bytes(
                            TxUtils.intToLittleEndianHex(satoriChange))),
                    OP_DROP]))
        if satoriChange < 0:
            raise TransactionFailure('tx: not enough satori to send')
        return None

    def _compileCurrencyChangeOutput(
        self,
        currencySats: int = 0,
        gatheredCurrencySats: int = 0,
        inputCount: int = 0,
        outputCount: int = 0,
        scriptPubKey: CScript = None,
        returnSats: bool = False,
    ) -> Union[CMutableTxOut, None, tuple[CMutableTxOut, int]]:
        currencyChange = gatheredCurrencySats - currencySats - TxUtils.estimatedFee(
            inputCount=inputCount,
            outputCount=outputCount)
        if currencyChange > 0:
            txout = CMutableTxOut(
                currencyChange,
                scriptPubKey or self._addressObj.to_scriptPubKey())
            if returnSats:
                return txout, currencyChange
            return txout
        if currencyChange < 0:
            # go back and get more?
            raise TransactionFailure('tx: not enough currency to send')
        return None

    def _compileMemoOutput(self, memo: str) -> Union[CMutableTxOut, None]:
        if memo is not None and memo != '' and 4 < len(memo) < 80:
            return CMutableTxOut(
                0,
                CScript([
                    OP_RETURN,
                    # it seems as though we can't do 4 or less
                    # probably because of something CScript is doing... idk why.
                    memo.encode()
                ]))
        return None

    def _createTransaction(self, txins: list, txinScripts: list, txouts: list) -> CMutableTransaction:
        tx = CMutableTransaction(txins, txouts)
        for i, (txin, txinScriptPubKey) in enumerate(zip(txins, txinScripts)):
            self._signInput(
                tx=tx,
                i=i,
                txin=txin,
                txinScriptPubKey=txinScriptPubKey,
                sighashFlag=SIGHASH_ALL)
        return tx

    def _createPartialOriginatorSimple(self, txins: list, txinScripts: list, txouts: list) -> CMutableTransaction:
        ''' simple version SIGHASH_ANYONECANPAY | SIGHASH_ALL '''
        tx = CMutableTransaction(txins, txouts)
        # logging.debug('txins', txins)
        # logging.debug('txouts', txouts)
        for i, (txin, txinScriptPubKey) in enumerate(zip(txins, txinScripts)):
            self._signInput(
                tx=tx,
                i=i,
                txin=txin,
                txinScriptPubKey=txinScriptPubKey,
                sighashFlag=SIGHASH_ANYONECANPAY | SIGHASH_ALL)
        return tx

    def _createPartialCompleterSimple(self, txins: list, txinScripts: list, tx: CMutableTransaction) -> CMutableTransaction:
        '''
        simple version SIGHASH_ANYONECANPAY | SIGHASH_ALL
        just adds an input for the RVN fee and signs it
        '''
        # todo, verify the last two outputs at somepoint before this
        tx.vin.extend(txins)
        startIndex = len(tx.vin) - len(txins)
        for i, (txin, txinScriptPubKey) in (
            enumerate(zip(tx.vin[startIndex:], txinScripts), start=startIndex)
        ):
            self._signInput(
                tx=tx,
                i=i,
                txin=txin,
                txinScriptPubKey=txinScriptPubKey,
                sighashFlag=SIGHASH_ANYONECANPAY | SIGHASH_ALL)
        return tx

    def _signInput(
        self,
        tx: CMutableTransaction,
        i: int,
        txin: CMutableTxIn,
        txinScriptPubKey: CScript,
        sighashFlag: int
    ):
        sighash = SignatureHash(txinScriptPubKey, tx, i, sighashFlag)
        sig = self._privateKeyObj.sign(sighash) + bytes([sighashFlag])
        txin.scriptSig = CScript([sig, self._privateKeyObj.pub])
        try:
            VerifyScript(
                txin.scriptSig,
                txinScriptPubKey,
                tx, i, (SCRIPT_VERIFY_P2SH,))
        except EvalScriptError as e:
            # python-ravencoinlib doesn't support OP_RVN_ASSET in txinScriptPubKey
            if str(e) != 'EvalScript: unsupported opcode 0xc0':
                raise EvalScriptError(e)

    # def _createPartialOriginator(self, txins: list, txinScripts: list, txouts: list) -> CMutableTransaction:
    #    ''' not completed - complex version SIGHASH_ANYONECANPAY | SIGHASH_SINGLE '''
    #    tx = CMutableTransaction(txins, txouts)
    #    for i, (txin, txinScriptPubKey) in enumerate(zip(tx.vin, txinScripts)):
    #        # Use SIGHASH_SINGLE for the originator's inputs
    #        sighash_type = SIGHASH_SINGLE
    #        sighash = SignatureHash(txinScriptPubKey, tx, i, sighash_type)
    #        sig = self._privateKeyObj.sign(sighash) + bytes([sighash_type])
    #        txin.scriptSig = CScript([sig, self._privateKeyObj.pub])
    #    return tx
    #
    # def _createPartialCompleter(self, txins: list, txinScripts: list, txouts: list, tx: CMutableTransaction) -> CMutableTransaction:
    #    ''' not completed '''
    #    tx.vin.extend(txins)  # Add new inputs
    #    tx.vout.extend(txouts)  # Add new outputs
    #    # Sign new inputs with SIGHASH_ANYONECANPAY and possibly SIGHASH_SINGLE
    #    # Assuming the completer's inputs start from len(tx.vin) - len(txins)
    #    startIndex = len(tx.vin) - len(txins)
    #    for i, (txin, txinScriptPubKey) in enumerate(zip(tx.vin[startIndex:], txinScripts), start=startIndex):
    #        sighash_type = SIGHASH_ANYONECANPAY  # Or SIGHASH_ANYONECANPAY | SIGHASH_SINGLE
    #        sighash = SignatureHash(txinScriptPubKey, tx, i, sighash_type)
    #        sig = self._privateKeyObj.sign(sighash) + bytes([sighash_type])
    #        txin.scriptSig = CScript([sig, self._privateKeyObj.pub])
    #    return tx

    def _txToHex(self, tx: CMutableTransaction) -> str:
        return b2x(tx.serialize())

    def _serialize(self, tx: CMutableTransaction) -> bytes:
        return tx.serialize()

    def _deserialize(self, serialTx: bytes) -> CMutableTransaction:
        return CMutableTransaction.deserialize(serialTx)<|MERGE_RESOLUTION|>--- conflicted
+++ resolved
@@ -41,65 +41,16 @@
         password: Union[str, None] = None,
         connection: Electrumx = None,
         type: str = 'wallet',
-<<<<<<< HEAD
-    ):
-        self.connection = connection
-=======
         watchAssets: list[str] = None,
         skipSave: bool = False,
         pullFullTransactions: bool = True,
     ):
         self.connection = connection or EvrmoreWallet.createElectrumxConnection()
->>>>>>> f0fe24f4
         self.type = type
         super().__init__(
             walletPath,
             reserve=reserve,
             isTestnet=isTestnet,
-<<<<<<< HEAD
-            password=password)
-
-    def connect(self):
-        try:
-            self.electrumx = ElectrumxAPI(
-                chain=self.chain,
-                address=self.address,
-                scripthash=self.scripthash,
-                connection=self.connection,
-                type=self.type,
-                onScripthashNotification=self.get,
-                onBlockNotification=None,
-                servers=[
-                    # 'moontree.com:50022',  # mainnet ssl evr
-                    '146.190.149.237:50002',
-                    '146.190.38.120:50002',  # backup - maybe just use for server
-                    'electrum1-mainnet.evrmorecoin.org:50002',
-                    'electrum2-mainnet.evrmorecoin.org:50002',  # keeps erroring out
-
-                    # '146.190.149.237:50022',  # mainnet ssl evr # not working yet
-
-                    # updated to more recent version, now getting errors:
-                    # """{'code': -32601, 'message': 'unknown method "blockchain.scripthash.listassets"'} <class 'dict'>"""
-                    # 'electrum1-mainnet.evrmorecoin.org:50002',  # ssl
-                    # 'electrum2-mainnet.evrmorecoin.org:50002',  # ssl
-
-                    # no good:
-                    # 'electrum1-mainnet.evrmorecoin.org:50001',  # tcp
-                    # 'electrum2-mainnet.evrmorecoin.org:50001',  # tcp
-                    # 'moontree.com:50021',  # mainnet tcp evr
-                    # 'moontree.com:50031', # testnet tcp evr
-                    # 'moontree.com:50032', # testnet ssl evr
-                    # 'electrum1-mainnet.evrmorecoin.org:50004', # wss
-                    # 'electrum2-mainnet.evrmorecoin.org:50004', # wss
-                    # 'electrum1-testnet.evrmorecoin.org:50001', # tcp
-                    # 'electrum1-testnet.evrmorecoin.org:50002', # ssl
-                    # 'electrum1-testnet.evrmorecoin.org:50004', # wss
-                ])
-            # self.setupSubscriptions()
-        except Exception as e:
-            logging.warning(
-                'ElectrumxAPI issue', e)
-=======
             password=password,
             watchAssets=watchAssets,
             skipSave=skipSave,
@@ -186,7 +137,6 @@
 
         self.thread = threading.Thread(target=pingPeriodically, daemon=True)
         self.thread.start()
->>>>>>> f0fe24f4
 
     @property
     def symbol(self) -> str:
