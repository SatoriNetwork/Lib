--- conflicted
+++ resolved
@@ -134,11 +134,7 @@
 
     # transaction creation ####################################################
 
-<<<<<<< HEAD
-    def _checkSatoriValue(self, output: CMutableTxOut, amount: float) -> bool:
-=======
     def _checkSatoriValue(self, output: CMutableTxOut, amount: float=None) -> bool:
->>>>>>> b2921780
         '''
         returns true if the output is a satori output of self.mundoFee
         '''
@@ -152,14 +148,6 @@
                     AssetTransaction.satoriHex(self.symbol) +
                     TxUtils.padHexStringTo8Bytes(
                         TxUtils.intToLittleEndianHex(
-<<<<<<< HEAD
-                            TxUtils.asSats(amount))))):
-                    if not x.startswith(bytes.fromhex(
-                        AssetTransaction.satoriHex(self.symbol))):
-                        logging.debug('failed to even validate mundo asset')
-                    else:
-                        logging.debug('validated asset, failed valid amount')
-=======
                             TxUtils.asSats(amount or self.mundoFee))))):
                     # logging not necessary since we call this many times, and
                     # it only needs to succeed once...
@@ -168,7 +156,6 @@
                     #    logging.debug('failed to even validate mundo asset')
                     #else:
                     #    logging.debug('validated asset, failed valid amount')
->>>>>>> b2921780
                     return False
                 return True
             if x == OP_EVR_ASSET:
