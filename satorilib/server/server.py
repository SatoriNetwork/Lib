'''
Here's plan for the server - python server, you checkin with it,
it returns a key you use to make a websocket connection with the pubsub server.

# TODO:
- [ ] implement DTOs for all the server calls
- [ ] implement Swagger on the server / python packages...
{
    "DTO": "Proposal",
    "error": null,
    "data": {
        "id": 1,
        "author": "22a85fb71485c6d7c62a3784c5549bd3849d0afa3ee44ce3f9ea5541e4c56402d8",
        "title": "Proposal Title",
        "description": "Proposal Description",
        ...
    }
}
JSON -> EXTRACT DATA -> Python Object -> DTO -> JSON
{{ proposal.author }}
'''
from typing import Union
from functools import partial
import base64
import time
import json
import requests
from satorilib import logging
from satorilib.utils.time import timeToTimestamp
from satorilib.wallet import Wallet
from satorilib.concepts.structs import Stream
from satorilib.server.api import ProposalSchema, VoteSchema
from satorilib.utils.json import sanitizeJson
from requests.exceptions import RequestException
import json
import traceback
import datetime as dt


class SatoriServerClient(object):
    def __init__(
        self,
        wallet: Wallet,
        url: str = None,
        sendingUrl: str = None,
        *args, **kwargs
    ):
        self.wallet = wallet
        self.url = url or 'https://central.satorinet.io'
        self.sendingUrl = sendingUrl or 'https://mundo.satorinet.io'
        self.topicTime: dict[str, float] = {}
        self.lastCheckin: int = 0

    def setTopicTime(self, topic: str):
        self.topicTime[topic] = time.time()

    def _getChallenge(self):
        # return requests.get(self.url + '/time').text
        return str(time.time())

    def _makeAuthenticatedCall(
        self,
        function: callable,
        endpoint: str,
        url: str = None,
        payload: Union[str, dict, None] = None,
        challenge: str = None,
        useWallet: Wallet = None,
        extraHeaders: Union[dict, None] = None,
        raiseForStatus: bool = True,
    ) -> requests.Response:
        if isinstance(payload, dict):
            payload = json.dumps(payload)

        if payload is not None:
            logging.info(
                f'outgoing: {endpoint}',
                payload[0:40], f'{"..." if len(payload) > 40 else ""}',
                print=True)
        r = function(
            (url or self.url) + endpoint,
            headers={
                **(useWallet or self.wallet).authPayload(
                    asDict=True,
                    challenge=challenge or self._getChallenge()),
                **(extraHeaders or {}),
            },
            json=payload)
        if raiseForStatus:
            try:
                r.raise_for_status()
            except requests.exceptions.HTTPError as e:
                logging.error('authenticated server err:',
                              r.text, e, color='red')
                r.raise_for_status()
        logging.info(
            f'incoming: {endpoint}',
            r.text[0:40], f'{"..." if len(r.text) > 40 else ""}',
            print=True)
        return r

    def _makeUnauthenticatedCall(
        self,
        function: callable,
        endpoint: str,
        url: str = None,
        headers: Union[dict, None] = None,
        payload: Union[str, bytes, None] = None,
    ):
        logging.info(
            'outgoing Satori server message to ',
            endpoint,
            print=True)
        data = None
        json = None
        if isinstance(payload, bytes):
            headers = headers or {'Content-Type': 'application/octet-stream'}
            data = payload
        elif isinstance(payload, str):
            headers = headers or {'Content-Type': 'application/json'}
            json = payload
        else:
            headers = headers or {}
        r = function(
            (url or self.url) + endpoint,
            headers=headers,
            json=json,
            data=data)
        try:
            r.raise_for_status()
        except requests.exceptions.HTTPError as e:
            logging.error("unauth'ed server err:", r.text, e, color='red')
            r.raise_for_status()
        logging.info(
            'incoming Satori server message:',
            r.text[0:40], f'{"..." if len(r.text) > 40 else ""}',
            print=True)
        return r

    def registerWallet(self):
        return self._makeAuthenticatedCall(
            function=requests.post,
            endpoint='/register/wallet',
            payload=self.wallet.registerPayload())

    def registerStream(self, stream: dict, payload: str = None):
        ''' publish stream {'source': 'test', 'name': 'stream1', 'target': 'target'}'''
        return self._makeAuthenticatedCall(
            function=requests.post,
            endpoint='/register/stream',
            payload=payload or json.dumps(stream))

    def registerSubscription(self, subscription: dict, payload: str = None):
        ''' subscribe to stream '''
        return self._makeAuthenticatedCall(
            function=requests.post,
            endpoint='/register/subscription',
            payload=payload or json.dumps(subscription))

    def registerPin(self, pin: dict, payload: str = None):
        '''
        report a pin to the server.
        example: {
            'author': {'pubkey': '22a85fb71485c6d7c62a3784c5549bd3849d0afa3ee44ce3f9ea5541e4c56402d8'},
            'stream': {'source': 'satori', 'pubkey': '22a85fb71485c6d7c62a3784c5549bd3849d0afa3ee44ce3f9ea5541e4c56402d8', 'stream': 'stream1', 'target': 'target', 'cadence': None, 'offset': None, 'datatype': None, 'url': None, 'description': 'raw data'},,
            'ipns': 'ipns',
            'ipfs': 'ipfs',
            'disk': 1,
            'count': 27},
        '''
        return self._makeAuthenticatedCall(
            function=requests.post,
            endpoint='/register/pin',
            payload=payload or json.dumps(pin))

    def requestPrimary(self):
        ''' subscribe to primary data stream and and publish prediction '''
        return self._makeAuthenticatedCall(
            function=requests.get,
            endpoint='/request/primary')

    def getStreams(self, stream: dict, payload: str = None):
        ''' subscribe to primary data stream and and publish prediction '''
        return self._makeAuthenticatedCall(
            function=requests.post,
            endpoint='/get/streams',
            payload=payload or json.dumps(stream))

    def myStreams(self):
        ''' subscribe to primary data stream and and publish prediction '''
        return self._makeAuthenticatedCall(
            function=requests.post,
            endpoint='/my/streams',
            payload='{}')

    def removeStream(self, stream: dict = None, payload: str = None):
        ''' removes a stream from the server '''
        if payload is None and stream is None:
            raise ValueError('stream or payload must be provided')
        return self._makeAuthenticatedCall(
            function=requests.post,
            endpoint='/remove/stream',
            payload=payload or json.dumps(stream or {}))

    def checkin(self, referrer: str = None) -> dict:
        challenge = self._getChallenge()
        response = self._makeAuthenticatedCall(
            function=requests.post,
            endpoint='/checkin',
            payload=self.wallet.registerPayload(challenge=challenge),
            challenge=challenge,
            extraHeaders={'referrer': referrer} if referrer else {},
            raiseForStatus=False)
        try:
            response.raise_for_status()
        except requests.exceptions.HTTPError as e:
            logging.error('unable to checkin:', response.text, e, color='red')
            return {'ERROR': response.text}
        self.lastCheckin = time.time()
        return response.json()

    def checkinCheck(self) -> bool:
        challenge = self._getChallenge()
        response = self._makeAuthenticatedCall(
            function=requests.post,
            endpoint='/checkin/check',
            payload=self.wallet.registerPayload(challenge=challenge),
            challenge=challenge,
            extraHeaders={'changesSince': timeToTimestamp(self.lastCheckin)},
            raiseForStatus=False)
        try:
            response.raise_for_status()
        except requests.exceptions.HTTPError as e:
            logging.error('unable to checkin:', response.text, e, color='red')
            return False
        return response.text.lower() == 'true'

    def requestSimplePartial(self, network: str):
        ''' sends a satori partial transaction to the server '''
        return self._makeUnauthenticatedCall(
            function=requests.get,
            url=self.sendingUrl,
            endpoint=f'/simple_partial/request/{network}').json()

    def broadcastSimplePartial(
        self,
        tx: bytes,
        feeSatsReserved: float,
        reportedFeeSats: float,
        walletId: float,
        network: str
    ):
        ''' sends a satori partial transaction to the server '''
        return self._makeUnauthenticatedCall(
            function=requests.post,
            url=self.sendingUrl,
            endpoint=f'/simple_partial/broadcast/{network}/{feeSatsReserved}/{reportedFeeSats}/{walletId}',
            payload=tx)

    def broadcastBridgeSimplePartial(
        self,
        tx: bytes,
        feeSatsReserved: float,
        reportedFeeSats: float,
        walletId: float,
        network: str
    ):
        ''' sends a satori partial transaction to the server '''
        return self._makeUnauthenticatedCall(
            function=requests.post,
            url=self.sendingUrl,
            endpoint=f'/simple/bridge/partial/broadcast/{network}/{feeSatsReserved}/{reportedFeeSats}/{walletId}',
            payload=tx)

    def removeWalletAlias(self):
        ''' removes the wallet alias from the server '''
        return self._makeAuthenticatedCall(
            function=requests.get,
            endpoint='/remove_wallet_alias')

    def updateWalletAlias(self, alias: str):
        ''' removes the wallet alias from the server '''
        return self._makeAuthenticatedCall(
            function=requests.get,
            endpoint='/update_wallet_alias/' + alias)

    def getWalletAlias(self):
        ''' removes the wallet alias from the server '''
        return self._makeAuthenticatedCall(
            function=requests.get,
            endpoint='/get_wallet_alias').text

    def getManifestVote(self, wallet: Wallet = None):
        return self._makeUnauthenticatedCall(
            function=requests.get,
            endpoint=(
                f'/votes_for/manifest/{wallet.publicKey}'
                if isinstance(wallet, Wallet) else '/votes_for/manifest')).json()

    def getSanctionVote(self, wallet: Wallet = None, vault: Wallet = None):
        # logging.debug('vault', vault, color='yellow')
        walletPubkey = wallet.publicKey if isinstance(
            wallet, Wallet) else 'None'
        vaultPubkey = vault.publicKey if isinstance(vault, Wallet) else 'None'
        # logging.debug(
        #    f'/votes_for/sanction/{walletPubkey}/{vaultPubkey}', color='yellow')
        return self._makeUnauthenticatedCall(
            function=requests.get,
            endpoint=f'/votes_for/sanction/{walletPubkey}/{vaultPubkey}').json()

    def getSearchStreams(self, searchText: str = None):
        '''
        returns [{
            'author': 27790,
            'cadence': 600.0,
            'datatype': 'float',
            'description': 'Price AED 10min interval coinbase',
            'oracle_address': 'EHJKq4EW2GfGBvhweasMXCZBVbAaTuDERS',
            'oracle_alias': 'WilQSL_x10',
            'oracle_pubkey': '03e3f3a15c2e174cac7ef8d1d9ff81e9d4ef7e33a59c20cc5cc142f9c69493f306',
            'predicting_id': 0,
            'sanctioned': 0,
            'source': 'satori',
            'stream': 'Coinbase.AED.USDT',
            'stream_created_ts': 'Tue, 09 Jul 2024 10:20:11 GMT',
            'stream_id': 326076,
            'tags': 'AED, coinbase',
            'target': 'data.rates.AED',
            'total_vote': 6537.669052915435,
            'url': 'https://api.coinbase.com/v2/exchange-rates',
            'utc_offset': 227.0,
            'vote': 33.333333333333336},...]
        '''

        def cleanAndSort(streams: str, searchText: str = None):
            # Commenting down as of now, will be used in future if we need to make the call to server for search streams
            # as of now we have limited streams so we can search in client side
            # if searchText:
            #     searchedStreams = [s for s in streams if searchText.lower() in s['stream'].lower()]
            #     return sanitizeJson(searchedStreams)
            sanitizedStreams = sanitizeJson(streams)
            # sorting streams based on vote and total_vote
            sortedStreams = sorted(
                sanitizedStreams,
                key=lambda x: (x.get('vote', 0) == 0, -
                               x.get('vote', 0), -x.get('total_vote', 0))
            )
            return sortedStreams

        return cleanAndSort(
            streams=self._makeUnauthenticatedCall(
                function=requests.post,
                endpoint='/streams/search',
                payload=json.dumps({'address': self.wallet.address})).json(),
            searchText=searchText)

    def incrementVote(self, streamId: str):
        return self._makeAuthenticatedCall(
            function=requests.post,
            endpoint='/vote_on/sanction/incremental',
            payload=json.dumps({'streamId': streamId})).text

    def removeVote(self, streamId: str):
        return self._makeAuthenticatedCall(
            function=requests.post,
            endpoint='/clear_vote_on/sanction/incremental',
            payload=json.dumps({'streamId': streamId})).text
        
    
    def getObservations(self, streamId: str):
        return self._makeAuthenticatedCall(
            function=requests.post,
            endpoint='/observations/list',
            payload=json.dumps({'streamId': streamId})).text
<<<<<<< HEAD
=======

    def getObservations(self, streamId: str):
        return self._makeAuthenticatedCall(
            function=requests.post,
            endpoint='/observations/list',
            payload=json.dumps({'streamId': streamId})).text

    def getPredictionsObservations(self):
        return self._makeAuthenticatedCall(
            function=requests.get,
            endpoint='/predictions/observations/list').text
>>>>>>> 868b75be

    def submitMaifestVote(self, wallet: Wallet, votes: dict[str, int]):
        # todo authenticate the vault instead
        return self._makeAuthenticatedCall(
            function=requests.post,
            endpoint='/vote_on/manifest',
            useWallet=wallet,
            payload=json.dumps(votes or {})).text

    def submitSanctionVote(self, wallet: Wallet, votes: dict[str, int]):
        return self._makeAuthenticatedCall(
            function=requests.post,
            endpoint='/vote_on/sanction',
            useWallet=wallet,
            payload=json.dumps(votes or {})).text

    def removeSanctionVote(self, wallet: Wallet):
        return self._makeAuthenticatedCall(
            function=requests.Get,
            endpoint='/clear_votes_on/sanction',
            useWallet=wallet).text
        
    def poolParticipants(self, vaultAddress: str):
        return self._makeAuthenticatedCall(
            function=requests.post,
            endpoint='/pool/participants',
            payload=json.dumps({'vaultAddress': vaultAddress})).text

    def pinDepinStream(self, stream: dict = None) -> tuple[bool, str]:
        ''' removes a stream from the server '''
        if stream is None:
            raise ValueError('stream must be provided')
        response = self._makeAuthenticatedCall(
            function=requests.post,
            endpoint='/register/subscription/pindepin',
            payload=json.dumps(stream))
        if response.status_code < 400:
            return response.json().get('success'), response.json().get('result')
        return False, ''

    def minedToVault(self) -> Union[bool, None]:
        '''  '''
        try:
            response = self._makeAuthenticatedCall(
                function=requests.get,
                endpoint='/mine_to_vault/status')
            if response.status_code > 399:
                return None
            if response.text in ['', 'null', 'None', 'NULL']:
                return False
        except Exception as e:
            logging.warning(
                'unable to determine status of Mine-To-Vault feature due to connection timeout; try again Later.', e, color='yellow')
            return None
        return True

    def mineToAddressStatus(self) -> Union[str, None]:
        ''' get reward address '''
        try:
            response = self._makeAuthenticatedCall(
                function=requests.get,
                endpoint='/mine/to/address')
            if response.status_code > 399:
                return 'Unknown'
            if response.text in ['null', 'None', 'NULL']:
                return ''
            return response.text
        except Exception as e:
            logging.warning(
                'unable to get reward address; try again Later.', e, color='yellow')
            return None
        return None

    def setRewardAddress(
        self,
        signature: Union[str, bytes],
        pubkey: str,
        address: str,
        usingVault: bool = False,
    ) -> tuple[bool, str]:
        ''' just like mine to address but using the wallet '''
        try:
            if isinstance(signature, bytes):
                signature = signature.decode()
            if usingVault:
                js = json.dumps({
                    'vaultSignature': signature,
                    'vaultPubkey': pubkey,
                    'address': address})
            else:
                js = json.dumps({
                    'signature': signature,
                    'pubkey': pubkey,
                    'address': address})
            response = self._makeAuthenticatedCall(
                function=requests.post,
                endpoint='/mine/to/address',
                payload=js)
            return response.status_code < 400, response.text
        except Exception as e:
            logging.warning(
                'unable to set reward address; try again Later.', e, color='yellow')
            return False, ''

    def stakeForAddress(
        self,
        vaultSignature: Union[str, bytes],
        vaultPubkey: str,
        address: str
    ) -> tuple[bool, str]:
        ''' add stake address '''
        try:
            if isinstance(vaultSignature, bytes):
                vaultSignature = vaultSignature.decode()
            response = self._makeAuthenticatedCall(
                function=requests.post,
                endpoint='/stake/for/address',
                raiseForStatus=False,
                payload=json.dumps({
                    'vaultSignature': vaultSignature,
                    'vaultPubkey': vaultPubkey,
                    'address': address}))
            return response.status_code < 400, response.text
        except Exception as e:
            logging.warning(
                'unable to determine status of mine to address feature due to connection timeout; try again Later.', e, color='yellow')
            return False, ''

    def lendToAddress(
        self,
        vaultSignature: Union[str, bytes],
        vaultPubkey: str,
        address: str
    ) -> tuple[bool, str]:
        ''' add lend address '''
        try:
            if isinstance(vaultSignature, bytes):
                vaultSignature = vaultSignature.decode()
            response = self._makeAuthenticatedCall(
                function=requests.post,
                endpoint='/stake/lend/to/address',
                raiseForStatus=False,
                payload=json.dumps({
                    'vaultSignature': vaultSignature,
                    'vaultPubkey': vaultPubkey,
                    'address': address}))
            return response.status_code < 400, response.text
        except Exception as e:
            logging.warning(
                'unable to determine status of mine to address feature due to connection timeout; try again Later.', e, color='yellow')
            return False, ''

    def lendRemove(self) -> tuple[bool, dict]:
        ''' removes a stream from the server '''
        try:
            response = self._makeAuthenticatedCall(
                function=requests.get,
                endpoint='/stake/lend/remove')
            return response.status_code < 400, response.text
        except Exception as e:
            logging.warning(
                'unable to stakeProxyRemove due to connection timeout; try again Later.', e, color='yellow')
            return False, {}

    def lendAddress(self) -> Union[str, None]:
        ''' get lending address '''
        try:
            response = self._makeAuthenticatedCall(
                function=requests.get,
                endpoint='/stake/lend/address')
            if response.status_code > 399:
                return 'Unknown'
            if response.text in ['null', 'None', 'NULL']:
                return ''
            return response.text
        except Exception as e:
            logging.warning(
                'unable to get reward address; try again Later.', e, color='yellow')
            return ''

    def registerVault(
        self,
        walletSignature: Union[str, bytes],
        vaultSignature: Union[str, bytes],
        vaultPubkey: str,
        address: str,
    ) -> tuple[bool, str]:
        ''' removes a stream from the server '''
        if isinstance(walletSignature, bytes):
            walletSignature = walletSignature.decode()
        if isinstance(vaultSignature, bytes):
            vaultSignature = vaultSignature.decode()
        try:
            response = self._makeAuthenticatedCall(
                function=requests.post,
                endpoint='/register/vault',
                payload=json.dumps({
                    'walletSignature': walletSignature,
                    'vaultSignature': vaultSignature,
                    'vaultPubkey': vaultPubkey,
                    'address': address}))
            return response.status_code < 400, response.text
        except Exception as e:
            logging.warning(
                'unable to register vault address due to connection timeout; try again Later.', e, color='yellow')
            return False, ''

    def enableMineToVault(
        self,
        walletSignature: Union[str, bytes],
        vaultSignature: Union[str, bytes],
        vaultPubkey: str,
        address: str,
    ) -> tuple[bool, str]:
        ''' removes a stream from the server '''
        if isinstance(walletSignature, bytes):
            walletSignature = walletSignature.decode()
        if isinstance(vaultSignature, bytes):
            vaultSignature = vaultSignature.decode()
        try:
            response = self._makeAuthenticatedCall(
                function=requests.post,
                endpoint='/mine_to_vault/enable',
                payload=json.dumps({
                    'walletSignature': walletSignature,
                    'vaultSignature': vaultSignature,
                    'vaultPubkey': vaultPubkey,
                    'address': address}))
            return response.status_code < 400, response.text
        except Exception as e:
            logging.warning(
                'unable to enable status of Mine-To-Vault feature due to connection timeout; try again Later.', e, color='yellow')
            return False, ''

    def disableMineToVault(
        self,
        walletSignature: Union[str, bytes],
        vaultSignature: Union[str, bytes],
        vaultPubkey: str,
        address: str,
    ) -> tuple[bool, str]:
        ''' removes a stream from the server '''
        if isinstance(walletSignature, bytes):
            walletSignature = walletSignature.decode()
        if isinstance(vaultSignature, bytes):
            vaultSignature = vaultSignature.decode()
        try:
            response = self._makeAuthenticatedCall(
                function=requests.post,
                endpoint='/mine_to_vault/disable',
                payload=json.dumps({
                    'walletSignature': walletSignature,
                    'vaultSignature': vaultSignature,
                    'vaultPubkey': vaultPubkey,
                    'address': address}))
            return response.status_code < 400, response.text
        except Exception as e:
            logging.warning(
                'unable to disable status of Mine-To-Vault feature due to connection timeout; try again Later.', e, color='yellow')
            return False, ''

    def fetchWalletStatsDaily(self) -> str:
        ''' gets wallet stats '''
        try:
            response = self._makeAuthenticatedCall(
                function=requests.get,
                endpoint='/wallet/stats/daily')
            return response.json()
        except Exception as e:
            logging.warning(
                'unable to disable status of Mine-To-Vault feature due to connection timeout; try again Later.', e, color='yellow')
            return ''

    def stakeCheck(self) -> bool:
        ''' gets wallet stats '''
        try:
            response = self._makeAuthenticatedCall(
                function=requests.get,
                endpoint='/stake/check')
            if response.text == 'TRUE':
                return True
        except Exception as e:
            logging.warning(
                'unable to disable status of Mine-To-Vault feature due to connection timeout; try again Later.', e, color='yellow')
            return False
        return False

    def betaStatus(self) -> tuple[bool, dict]:
        ''' removes a stream from the server '''
        try:
            response = self._makeAuthenticatedCall(
                function=requests.get,
                endpoint='/beta/status')
            return response.status_code < 400, response.json()
        except Exception as e:
            logging.warning(
                'unable to get beta status due to connection timeout; try again Later.', e, color='yellow')
            return False, {}

    def betaClaim(self, ethAddress: str) -> tuple[bool, dict]:
        ''' removes a stream from the server '''
        try:
            response = self._makeAuthenticatedCall(
                function=requests.post,
                endpoint='/beta/claim',
                payload=json.dumps({'ethAddress': ethAddress}))
            return response.status_code < 400,  response.json()
        except Exception as e:
            logging.warning(
                'unable to claim beta due to connection timeout; try again Later.', e, color='yellow')
            return False, {}

    def poolAddresses(self) -> tuple[bool, dict]:
        ''' removes a stream from the server '''
        try:
            response = self._makeAuthenticatedCall(
                function=requests.get,
                endpoint='/stake/lend/addresses')
            return response.status_code < 400, response.text
        except Exception as e:
            logging.warning(
                'unable to stakeProxyRequest due to connection timeout; try again Later.', e, color='yellow')
            return False, {}
        
    def poolAddressRemove(self, lend_id: str):
        return self._makeAuthenticatedCall(
            function=requests.post,
            endpoint='/stake/lend/address/remove',
            payload=json.dumps({'lend_id': lend_id})).text

    def stakeProxyChildren(self) -> tuple[bool, dict]:
        ''' removes a stream from the server '''
        try:
            response = self._makeAuthenticatedCall(
                function=requests.get,
                endpoint='/stake/proxy/children')
            return response.status_code < 400, response.text
        except Exception as e:
            logging.warning(
                'unable to stakeProxyRequest due to connection timeout; try again Later.', e, color='yellow')
            return False, {}

    def stakeProxyCharity(self, address: str, childId: int) -> tuple[bool, dict]:
        ''' charity for stake '''
        try:
            response = self._makeAuthenticatedCall(
                function=requests.post,
                endpoint='/stake/proxy/charity',
                payload=json.dumps({
                    'child': address,
                    **({} if childId in [None, 0, '0'] else {'childId': childId})
                }))
            return response.status_code < 400, response.text
        except Exception as e:
            logging.warning(
                'unable to stakeProxyCharity due to connection timeout; try again Later.', e, color='yellow')
            return False, {}

    def stakeProxyCharityNot(self, address: str, childId: int) -> tuple[bool, dict]:
        ''' no charity for stake '''
        try:
            response = self._makeAuthenticatedCall(
                function=requests.post,
                endpoint='/stake/proxy/charity/not',
                payload=json.dumps({
                    'child': address,
                    **({} if childId in [None, 0, '0'] else {'childId': childId})
                }))
            return response.status_code < 400, response.text
        except Exception as e:
            logging.warning(
                'unable to stakeProxyCharityNot due to connection timeout; try again Later.', e, color='yellow')
            return False, {}

    def delegateGet(self) -> tuple[bool, str]:
        ''' my delegate '''
        try:
            response = self._makeAuthenticatedCall(
                function=requests.get,
                endpoint='/stake/proxy/delegate')
            return response.status_code < 400, response.text
        except Exception as e:
            logging.warning(
                'unable to delegateGet due to connection timeout; try again Later.', e, color='yellow')
            return False, {}

    def delegateRemove(self) -> tuple[bool, str]:
        ''' my delegate '''
        try:
            response = self._makeAuthenticatedCall(
                function=requests.get,
                endpoint='/stake/proxy/delegate/remove')
            return response.status_code < 400, response.text
        except Exception as e:
            logging.warning(
                'unable to delegateRemove due to connection timeout; try again Later.', e, color='yellow')
            return False, {}

    def stakeProxyRemove(self, address: str, childId: int) -> tuple[bool, dict]:
        ''' removes a stream from the server '''
        try:
            response = self._makeAuthenticatedCall(
                function=requests.post,
                endpoint='/stake/proxy/remove',
                payload=json.dumps({'child': address, 'childId': childId}))
            return response.status_code < 400, response.text
        except Exception as e:
            logging.warning(
                'unable to stakeProxyRemove due to connection timeout; try again Later.', e, color='yellow')
            return False, {}

    def publish(
        self,
        topic: str,
        data: str,
        observationTime: str,
        observationHash: str,
        isPrediction: bool = True,
        useAuthorizedCall: bool = True,
    ) -> Union[bool, None]:
        ''' publish predictions '''
        #logging.info(f'publishing', color='blue')
        # if not isPrediction and self.topicTime.get(topic, 0) > time.time() - (Stream.minimumCadence*.95):
        #    return
        # if isPrediction and self.topicTime.get(topic, 0) > time.time() - 60*60:
        #    return
        if self.topicTime.get(topic, 0) > time.time() - (Stream.minimumCadence*.95):
            return
        self.setTopicTime(topic)
        try:
            if useAuthorizedCall:
                response = self._makeAuthenticatedCall(
                    function=requests.post,
                    endpoint='/record/prediction/authed' if isPrediction else '/record/observation/authed',
                    payload=json.dumps({
                        'topic': topic,
                        'data': str(data),
                        'time': str(observationTime),
                        'hash': str(observationHash),
                    }))
            else:
                response = self._makeUnauthenticatedCall(
                    function=requests.post,
                    endpoint='/record/prediction' if isPrediction else '/record/observation',
                    payload=json.dumps({
                        'topic': topic,
                        'data': str(data),
                        'time': str(observationTime),
                        'hash': str(observationHash),
                    }))
            # response = self._makeAuthenticatedCall(
            #    function=requests.get,
            #    endpoint='/record/prediction')
            if response.status_code == 200:
                return True
            if response.status_code > 399:
                return None
            if response.text.lower() in ['fail', 'null', 'none', 'error']:
                return False
        except Exception as _:
            # logging.warning(
            #    'unable to determine if prediction was accepted; try again Later.', e, color='yellow')
            return None
        return True

    # def getProposalById(self, proposal_id: str) -> dict:
    #    try:
    #        response = self._makeUnauthenticatedCall(
    #            function=requests.get,
    #            endpoint=f'/proposals/get/{proposal_id}'  # Update endpoint path
    #        )
    #        if response.status_code == 200:
    #            return response.json()
    #        else:
    #            logging.error(f"Failed to get proposal. Status code: {response.status_code}")
    #            return None
    #    except Exception as e:
    #        logging.error(f"Error occurred while fetching proposal: {str(e)}")
    #        return None

    def getProposals(self):
        """
        Function to get all proposals by calling the API endpoint.
        """
        try:
            response = self._makeUnauthenticatedCall(
                function=requests.get,
                endpoint='/proposals/get/all'
            )
            if response.status_code == 200:
                proposals = response.json()
                return proposals
            else:
                logging.error(
                    f"Failed to get proposals. Status code: {response.status_code}", color='red')
                return []
        except requests.RequestException as e:
            logging.error(
                f"Error occurred while fetching proposals: {str(e)}", color='red')
            return []

    def getApprovedProposals(self):
        """
        Function to get all approved proposals by calling the API endpoint.
        """
        try:
            response = self._makeUnauthenticatedCall(
                function=requests.get,
                endpoint='/proposals/get/approved'
            )
            if response.status_code == 200:
                proposals = response.json()
                return proposals
            else:
                logging.error(
                    f"Failed to get approved proposals. Status code: {response.status_code}", color='red')
                return []
        except requests.RequestException as e:
            logging.error(
                f"Error occurred while fetching approved proposals: {str(e)}", color='red')
            return []

    def submitProposal(self, proposal_data: dict) -> tuple[bool, dict]:
        '''submits proposal'''
        try:
            # Ensure options is a JSON string
            if 'options' in proposal_data and isinstance(proposal_data['options'], list):
                proposal_data['options'] = json.dumps(proposal_data['options'])

            # Convert the entire proposal_data to a JSON string
            proposal_json_string = json.dumps(proposal_data)

            response = self._makeAuthenticatedCall(
                function=requests.post,
                endpoint='/proposal/submit',
                payload=proposal_json_string
            )
            if response.status_code < 400:
                return True, response.text
            else:
                error_message = f"Server returned status code {response.status_code}: {response.text}"
                logging.error(f"Error in submitProposal: {error_message}")
                return False, {"error": error_message}

        except RequestException as re:
            error_message = f"Request error in submitProposal: {str(re)}"
            logging.error(error_message)
            logging.error(traceback.format_exc())
            return False, {"error": error_message}
        except Exception as e:
            error_message = f"Unexpected error in submitProposal: {str(e)}"
            logging.error(error_message)
            logging.error(traceback.format_exc())
            return False, {"error": error_message}

    def getProposalById(self, proposal_id: str) -> dict:
        """
        Function to get a specific proposal by ID by calling the API endpoint.
        """
        try:
            response = self._makeUnauthenticatedCall(
                function=requests.get,
                endpoint=f'/proposal/{proposal_id}'
            )
            if response.status_code == 200:
                return response.json()['proposal']
            else:
                logging.error(
                    f"Failed to get proposal. Status code: {response.status_code}",
                    extra={'color': 'red'}
                )
                return None
        except requests.RequestException as e:
            logging.error(
                f"Error occurred while fetching proposal: {str(e)}",
                extra={'color': 'red'}
            )
            return None

    def getProposalVotes(self, proposal_id: str, format_type: str = None) -> dict:
        '''Gets proposal votes with option for raw or processed format'''
        try:
            endpoint = f'/proposal/votes/get/{proposal_id}'
            if format_type:
                endpoint += f'?format={format_type}'

            response = self._makeUnauthenticatedCall(
                function=requests.get,
                endpoint=endpoint
            )

            if response.status_code == 200:
                return response.json()
            else:
                error_message = f"Server returned status code {response.status_code}: {response.text}"
                return {'status': 'error', 'message': error_message}
        except Exception as e:
            return {'status': 'error', 'message': str(e)}

    def getExpiredProposals(self) -> dict:
        """
        Fetches expired proposals
        """
        try:
            response = self._makeUnauthenticatedCall(
                function=requests.get,
                endpoint='/proposals/expired'
            )
            if response.status_code == 200:
                return {'status': 'success', 'proposals': response.json()}
            else:
                error_message = f"Server returned status code {response.status_code}: {response.text}"
                return {'status': 'error', 'message': error_message}
        except Exception as e:
            error_message = f"Error in getExpiredProposals: {str(e)}"
            return {'status': 'error', 'message': error_message}

    def isApprovedAdmin(self, address: str) -> bool:
        """Check if a wallet address has admin rights"""
        if address not in {
            "ES48mkqM5wMjoaZZLyezfrMXowWuhZ8u66",
            "Efnsr27fc276Wp7hbAqZ5uo7Rn4ybrUqmi",
            "EQGB7cBW3HvafARDoYsgceJS2W7ZhKe3b6",
            "EHkDUkADkYnUY1cjCa5Lgc9qxLTMUQEBQm",
        }:
            return False
        response = self._makeUnauthenticatedCall(
            function=requests.get,
            endpoint='/proposals/admin')
        if response.status_code == 200:
            return address in response.json()
        return False

    def getUnapprovedProposals(self, address: str = None) -> dict:
        """Get unapproved proposals only if user has admin rights"""
        try:
            if not self.isApprovedAdmin(address):
                return {
                    'status': 'error',
                    'message': 'Unauthorized access'
                }

            response = self._makeUnauthenticatedCall(
                function=requests.get,
                endpoint='/proposals/unapproved'
            )

            if response.status_code == 200:
                return {
                    'status': 'success',
                    'proposals': response.json()
                }
            else:
                return {
                    'status': 'error',
                    'message': 'Failed to fetch unapproved proposals'
                }

        except Exception as e:
            logging.error(f"Error in getUnapprovedProposals: {str(e)}")
            return {
                'status': 'error',
                'message': str(e)
            }

    def approveProposal(self, address: str, proposal_id: int) -> tuple[bool, dict]:
        """Approve a proposal only if user has admin rights"""
        try:
            if not self.isApprovedAdmin(address):
                return False, {'error': 'Unauthorized access'}

            response = self._makeAuthenticatedCall(
                function=requests.post,
                endpoint=f'/proposals/approve/{proposal_id}'
            )

            if response.status_code == 200:
                return True, response.json()
            else:
                return False, {'error': f"Failed to approve proposal: {response.text}"}

        except Exception as e:
            return False, {'error': str(e)}

    def disapproveProposal(self, address: str, proposal_id: int) -> tuple[bool, dict]:
        """Disapprove a proposal only if user has admin rights"""
        try:
            if not self.isApprovedAdmin(address):
                return False, {'error': 'Unauthorized access'}

            response = self._makeAuthenticatedCall(
                function=requests.post,
                endpoint=f'/proposals/disapprove/{proposal_id}'
            )

            if response.status_code == 200:
                return True, response.json()
            else:
                return False, {'error': f"Failed to disapprove proposal: {response.text}"}

        except Exception as e:
            return False, {'error': str(e)}

    def getActiveProposals(self) -> dict:
        """
        Fetches active proposals
        """
        try:
            response = self._makeUnauthenticatedCall(
                function=requests.get,
                endpoint='/proposals/active'
            )
            if response.status_code == 200:
                return {'status': 'success', 'proposals': response.json()}
            else:
                error_message = f"Server returned status code {response.status_code}: {response.text}"
                return {'status': 'error', 'message': error_message}
        except Exception as e:
            error_message = f"Error in getActiveProposals: {str(e)}"
            return {'status': 'error', 'message': error_message}

    def submitProposalVote(self, proposal_id: int, vote: str) -> tuple[bool, dict]:
        """
        Submits a vote for a proposal
        """
        try:
            vote_data = {
                "proposal_id": int(proposal_id),  # Send proposal_id as integer
                "vote": str(vote),
            }
            response = self._makeAuthenticatedCall(
                function=requests.post,
                endpoint='/proposal/vote/submit',
                payload=vote_data  # Pass the vote_data dictionary directly
            )
            if response.status_code == 200:
                return True, response.text
            else:
                error_message = f"Server returned status code {response.status_code}: {response.text}"
                return False, {"error": error_message}

        except Exception as e:
            error_message = f"Error in submitProposalVote: {str(e)}"
            return False, {"error": error_message}

    def poolAccepting(self, status: bool) -> tuple[bool, dict]:
        """
        Function to set the pool status to accepting or not accepting
        """
        try:
            response = self._makeAuthenticatedCall(
                function=requests.get,
                endpoint='/stake/lend/enable' if status else '/stake/lend/disable')
            if response.status_code == 200:
                return True, response.text
            else:
                error_message = f"Server returned status code {response.status_code}: {response.text}"
                return False, {"error": error_message}
        except Exception as e:
            error_message = f"Error in submitProposalVote: {str(e)}"
            return False, {"error": error_message}<|MERGE_RESOLUTION|>--- conflicted
+++ resolved
@@ -365,27 +365,12 @@
             function=requests.post,
             endpoint='/clear_vote_on/sanction/incremental',
             payload=json.dumps({'streamId': streamId})).text
-        
     
     def getObservations(self, streamId: str):
         return self._makeAuthenticatedCall(
             function=requests.post,
             endpoint='/observations/list',
             payload=json.dumps({'streamId': streamId})).text
-<<<<<<< HEAD
-=======
-
-    def getObservations(self, streamId: str):
-        return self._makeAuthenticatedCall(
-            function=requests.post,
-            endpoint='/observations/list',
-            payload=json.dumps({'streamId': streamId})).text
-
-    def getPredictionsObservations(self):
-        return self._makeAuthenticatedCall(
-            function=requests.get,
-            endpoint='/predictions/observations/list').text
->>>>>>> 868b75be
 
     def submitMaifestVote(self, wallet: Wallet, votes: dict[str, int]):
         # todo authenticate the vault instead
