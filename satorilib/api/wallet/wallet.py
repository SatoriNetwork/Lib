--- conflicted
+++ resolved
@@ -370,45 +370,26 @@
             '''
             return self.electrumx.getAssetHolders(self.address).get(self.address, 0)
 
-<<<<<<< HEAD
-        def getTransactions(transactionHistory: dict, limit: int = 0) -> list:
-            self.transactions = self.transactions or []
-            if limit < 0:
-                txHist = transactionHistory[limit:]
-            elif limit > 0:
-                txHist = transactionHistory[:limit]
-            else:
-                txHist = transactionHistory
-            for tx in txHist:
-                raw = self.electrumx.getTransaction(tx.get('tx_hash', ''))
-                if raw is not None:
-                    txs = []
-                    for vin in raw.get('vin', []):
-                        txs.append(
-                            self.electrumx.getTransaction(vin.get('txid', '')))
-                    self.transactions.append(
-                        TransactionStruct(
-                            raw=raw,
-                            vinVoutsTxs=[t for t in txs if t is not None]))
-=======
         def getTransactions(transactionHistory: dict) -> list:
             self.transactions = []
             for tx in transactionHistory:
                 txid = tx.get('tx_hash', '')
                 if txid not in self._transactions.keys():
                     raw = self.electrumx.getTransaction(txid)
-                    txs = [self.electrumx.getTransaction(vin.get('txid', ''))
-                           for vin in raw.get('vin', [])]
-                    transaction = TransactionStruct(raw=raw, vinVoutsTxs=txs)
-                    self.transactions.append(transaction)
-                    self._transactions[txid] = transaction.export()
+                    if raw is not None:
+                        txs = []
+                        for vin in raw.get('vin', []):
+                            txs.append(
+                                self.electrumx.getTransaction(vin.get('txid', '')))
+                        transaction = TransactionStruct(raw=raw, vinVoutsTxs=[t for t in txs if t is not None])
+                        self.transactions.append(transaction)
+                        self._transactions[txid] = transaction.export()
                 else:
                     raw, txs = self._transactions.get(txid, ({}, []))
                     self.transactions.append(
                         TransactionStruct(raw=raw, vinVoutsTxs=txs))
-            print(self.transactions)
             print(len(self.transactions))
->>>>>>> b5a05ae8
+            print(len(self.transactions))
 
         # unused - alternative to getTransactions - just gets the ones we need.
         def getVouts(self, unspentCurrency, unspentAssets):
@@ -485,16 +466,10 @@
 
         # getTransactions(self.transactionHistory)
         # threaded interferring with other calls...
-<<<<<<< HEAD
         self.getTransactionsThread = threading.Thread(
             target=getTransactions, args=(self.transactionHistory,), daemon=True)
         self.getTransactionsThread.start()
-=======
-        # self.getTransactionsThread = threading.Thread(
-        #    target=getTransactions, args=(self.transactionHistory,), daemon=True)
-        # self.getTransactionsThread.start()
         self.saveCache()
->>>>>>> b5a05ae8
 
     ### Functions ##############################################################
 
@@ -555,18 +530,12 @@
         and it requires lots of calls for individual transactions.
         we just need them available when we're creating transactions.
         '''
-        if (not force and
-<<<<<<< HEAD
+        if (
+            not force and
             len([
-                        u for u in self.unspentCurrency + self.unspentAssets
-                        if 'scriptPubKey' not in u]) == 0
-            ):
-=======
-                len([
-                    u for u in self.unspentCurrency + self.unspentAssets
-                            if 'scriptPubKey' not in u]) == 0
-                ):
->>>>>>> b5a05ae8
+                u for u in self.unspentCurrency + self.unspentAssets
+                if 'scriptPubKey' not in u]) == 0
+        ):
             # already have them all
             return True
 
