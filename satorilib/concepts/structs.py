--- conflicted
+++ resolved
@@ -90,13 +90,6 @@
     def strId(self) -> str:
         return str((self.__source, self.__author, self.__stream, self.__target)).replace("'", '')
 
-<<<<<<< HEAD
-    @property
-    def cleanId(self):
-        return self.strId
-  
-=======
->>>>>>> ef29dcbc
     # TODO: remove after datamanager is live, this is used to determine the
     #       location of the dataset on disk as a csv, if we ever do save to
     #       disk we should use something else anyway
@@ -227,17 +220,10 @@
 
 
 class StreamUuid(StreamId):
-<<<<<<< HEAD
-    """unique identifier for a stream"""
-
-    def __init__(self, uuid: str, source: str='', author: str='', stream: str='', target: str=''):
-        super().__init__(source=source, author=author, stream=stream, target=target)
-=======
     '''unique identifier for a stream'''
 
     def __init__(self, uuid: str):
         super().__init__(source='', author='', stream='', target='')
->>>>>>> ef29dcbc
         self.uuid = uuid
 
 
