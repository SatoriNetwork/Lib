--- conflicted
+++ resolved
@@ -202,12 +202,9 @@
             endpoint='/remove/stream',
             payload=payload or json.dumps(stream or {}))
 
-<<<<<<< HEAD
-    def checkin(self, referrer: str = None, ip: str = None) -> dict:
-=======
     def checkin(self, referrer: str = None, vaultInfo: dict = None) -> dict:
->>>>>>> ef29dcbc
         challenge = self._getChallenge()
+        ip = None
         response = self._makeAuthenticatedCall(
             function=requests.post,
             endpoint='/checkin',
@@ -1204,7 +1201,6 @@
             error_message = f"Error in setMiningMode: {str(e)}"
             return False, {"error": error_message}
 
-<<<<<<< HEAD
     def loopbackCheck(self, ipAddress:Union[str, None], port: Union[int, None]) -> bool:
         """
         asks the central server (could ask fellow Neurons) if our own dataserver
@@ -1339,8 +1335,6 @@
             return False, {"error": error_message}
 
 
-=======
->>>>>>> ef29dcbc
     def getContentCreated(self) -> tuple[bool, dict]:
         try:
             response = self._makeUnauthenticatedCall(
@@ -1355,40 +1349,19 @@
             error_message = f"Error in getContentCreated: {str(e)}"
             return False, {"error": error_message}
 
-<<<<<<< HEAD
-    def approveInviters(self, approved: list[int]) -> tuple[bool, dict]:
-=======
     def approveInviters(self, approved: list[int]) -> tuple[bool, list]:
->>>>>>> ef29dcbc
         try:
             response = self._makeAuthenticatedCall(
                 function=requests.post,
                 endpoint='/api/v0/inviters/approve',
                 payload=json.dumps({"approved": approved}))
-<<<<<<< HEAD
             if response.status_code == 200:
                 return True, response.text
             else:
                 error_message = f"Server returned status code {response.status_code}: {response.text}"
                 return False, {"error": error_message}
         except Exception as e:
-            error_message = f"Error in setMiningMode: {str(e)}"
-            return False, {"error": error_message}
-=======
-            print(response)
-            print(response.text)
-            if response.status_code == 200:
-                print('huh?')
-                return True, response.text
-            else:
-                print('huh?2')
-                error_message = f"Server returned status code {response.status_code}: {response.text}"
-                print('huh?3')
-                return False, {"error": error_message}
-        except Exception as e:
-            print('huh?4')
             return False, {"error": f"Error in setMiningMode: {str(e)}"}
->>>>>>> ef29dcbc
 
     def disapproveInviters(self, disapproved: list[int]) -> tuple[bool, dict]:
         try:
